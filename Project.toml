name = "Stingray"
uuid = "2045e982-6adb-4e09-8364-0d2cc8a3fe4f"
authors = ["Aman Pandey"]
version = "0.1.0"

[deps]
FFTW = "7a1cc6ca-52ef-59f5-83cd-3a7055c09341"
Distributions = "31c24e10-a181-5473-b8eb-7969acd0382f"
ResumableFunctions = "c5292f4c-5179-55e1-98c5-05642aab7184"
StatsBase = "2913bbd2-ae8a-5f71-8c99-4fb6c76f3a91"
Statistics = "10745b16-79ce-11e8-11f9-7d13ad32a3b2"
ProgressBars = "49802e3a-d2f1-5c88-81d8-b72133a6f568"
DataFrames = "a93c6f00-e57d-5684-b7b6-d8193f3e46c0"
Metadata = "4fb893c1-3164-4f58-823a-cb4c64eabb4f"
HDF5 = "f67ccb44-e63f-5c2f-98bd-6dc0ccc4ba2f"
NaNMath = "77ba4419-2d1f-58cd-9bb1-8ffee604a2e3"
FITSIO = "525bcba6-941b-5504-bd06-fd0dc1a4d2eb"
Intervals = "d8418881-c3e1-53bb-8760-2df7ec849ed5"

[compat]
julia = "1.7"
FFTW = "1.4"
Distributions = "0.25"
ResumableFunctions = "0.6"
StatsBase = "0.33"
ProgressBars = "1.4"
DataFrames = "1.3"
Metadata = "0.3"
HDF5 = "0.16"
<<<<<<< HEAD
NaNMath = "0.3"
FITSIO = "0.16"
Intervals = "1.8"
=======
NaNMath = "0.3, 1"

>>>>>>> 0d4129c1

[extras]
Test = "8dfed614-e22c-5e08-85e1-65c5234f0b40"

[targets]
test = ["Test"]<|MERGE_RESOLUTION|>--- conflicted
+++ resolved
@@ -27,14 +27,9 @@
 DataFrames = "1.3"
 Metadata = "0.3"
 HDF5 = "0.16"
-<<<<<<< HEAD
-NaNMath = "0.3"
 FITSIO = "0.16"
 Intervals = "1.8"
-=======
 NaNMath = "0.3, 1"
-
->>>>>>> 0d4129c1
 
 [extras]
 Test = "8dfed614-e22c-5e08-85e1-65c5234f0b40"
