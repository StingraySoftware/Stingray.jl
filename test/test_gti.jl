--- conflicted
+++ resolved
@@ -1,16 +1,7 @@
-# Helper function to create mock FITSMetadata
+# Helper function to create mock EventList for testing
 function create_test_eventlist(times::Vector{Float64}, energies::Union{Vector{Float64}, Nothing}=nothing)
     mock_headers = Dict{String,Any}()
     mock_metadata = FITSMetadata(
-<<<<<<< HEAD
-        "",  # telescope
-        1,   # channel
-        nothing, # unit
-        Dict{String,Vector}(),  # column info
-        mock_headers,  # headers
-        [0.0 maximum(times)],  # GTI
-        nothing  # maskfile
-=======
         "",  # filepath
         1,   # hdu
         "keV",  # energy_units
@@ -18,28 +9,23 @@
         mock_headers,  # headers
         nothing,       # gti
         nothing        # gti_source
->>>>>>> af772a31
     )
     
     return EventList(times, energies, mock_metadata)
 end
 
-<<<<<<< HEAD
-# Helper function to create mock LightCurve with GTI
-=======
 # Helper function to create mock LightCurve for testing
->>>>>>> af772a31
 function create_test_lightcurve(times::Vector{Float64}, counts::Vector{Int}, dt::Float64=1.0)
     metadata = LightCurveMetadata(
         "", "", "", 0.0, 
         (minimum(times)-dt/2, maximum(times)+dt/2), 
         dt, 
         Vector{Dict{String,Any}}(),
-        Dict{String,Any}("gti" => [minimum(times) maximum(times)])
+        Dict{String,Any}()
     )
     
     return LightCurve(
-        times, dt, counts, nothing, fill(dt, length(times)), EventProperty{Float64}[], 
+        times, dt, counts, nothing, nothing, EventProperty{Float64}[], 
         metadata, :poisson
     )
 end
