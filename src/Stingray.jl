--- conflicted
+++ resolved
@@ -1,14 +1,10 @@
 module Stingray
 
 using ResumableFunctions, StatsBase, Statistics, DataFrames
-<<<<<<< HEAD
-using FFTW, Metadata, NaNMath, FITSIO, Intervals
 using ProgressBars: tqdm as show_progress
 using plots, DataFrames, StatsPlots, Colors, LinearAlgebra, Interpolations
-=======
 using FFTW, NaNMath, FITSIO, Intervals
 using ProgressBars: tqdm as show_progress 
->>>>>>> 414c9af4
 
 include("fourier.jl")
 export positive_fft_bins
