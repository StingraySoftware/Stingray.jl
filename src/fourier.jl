function positive_fft_bins(n_bin::Integer; include_zero::Bool = false)
    minbin = 2
    if include_zero
        minbin = 1
    end
    return (minbin:(n_bin+1)÷2)
end

function poisson_level(
    norm::String;
    meanrate = nothing,
    n_ph = nothing,
    backrate::Real = 0.0,
)
    if norm == "abs"
        return 2.0 * meanrate
    elseif norm == "frac"
        return 2.0 / (meanrate - backrate)^2 * meanrate
    elseif norm == "leahy"
        return 2.0
    elseif norm == "none"
        return float(n_ph)
    else
        throw(ArgumentError("Unknown value for norm: $norm"))
    end
end

function normalize_frac(
    unnorm_power::AbstractVector{<:Number},
    dt::Real,
    n_bin::Integer,
    mean_flux::Real;
    background_flux::Real = 0.0,
)
    if background_flux > 0
        power = @. unnorm_power * 2 * dt / ((mean_flux - background_flux)^2 * n_bin)
    else
        # Note: this corresponds to eq. 3 in Uttley+14
        power = @. unnorm_power * 2 * dt / (mean_flux^2 * n_bin)
    end
    return power
end

normalize_abs(unnorm_power::AbstractVector{<:Number}, dt::Real, n_bin::Integer) =
    @. unnorm_power * 2 / n_bin / dt

normalize_leahy_from_variance(
    unnorm_power::AbstractVector{<:Number},
    variance::Real,
    n_bin::Integer,
) = @. unnorm_power * 2 / (variance * n_bin)

normalize_leahy_poisson(unnorm_power::AbstractVector{<:Number}, n_ph::Real) =
    @. unnorm_power * 2 / n_ph

function normalize_periodograms(
    unnorm_power::AbstractVector{<:Number},
    dt::Real,
    n_bin::Integer;
    mean_flux = nothing,
    n_ph = nothing,
    variance = nothing,
    background_flux::Real = 0.0,
    norm::String = "frac",
    power_type::String = "all",
)

    if norm == "leahy" && !isnothing(variance)
        pds = normalize_leahy_from_variance(unnorm_power, variance, n_bin)
    elseif norm == "leahy"
        pds = normalize_leahy_poisson(unnorm_power, n_ph)
    elseif norm == "frac"
        pds = normalize_frac(
            unnorm_power,
            dt,
            n_bin,
            mean_flux,
            background_flux = background_flux,
        )
    elseif norm == "abs"
        pds = normalize_abs(unnorm_power, dt, n_bin)
    elseif norm == "none"
        pds = unnorm_power
    else
        throw(ArgumentError("Unknown value for norm: $norm"))
    end

    if power_type == "all"
        return pds
    elseif power_type == "real"
        return real(pds)
    elseif power_type in ["abs", "absolute"]
        return abs.(pds)
    else
        throw(ArgumentError("Unknown value for power_type: $power_type"))
    end

end

function bias_term(
    power1::Real,
    power2::Real,
    power1_noise::Real,
    power2_noise::Real,
    n_ave::Integer;
    intrinsic_coherence::Real = 1.0,
)

    if n_ave > 500
        return 0.0
    end
    return power1 * power2 -
           intrinsic_coherence * (power1 - power1_noise) * (power2 - power2_noise) / n_ave
end

function raw_coherence(
    cross_power::Number,
    power1::Real,
    power2::Real,
    power1_noise::Real,
    power2_noise::Real,
    n_ave::Integer;
    intrinsic_coherence::Real = 1.0,
)

    bsq = bias_term(
        power1,
        power2,
        power1_noise,
        power2_noise,
        n_ave;
        intrinsic_coherence = intrinsic_coherence,
    )
    num = real(cross_power * conj(cross_power)) - bsq
    if num < 0
        num = real(cross_power * conj(cross_power))
    end
    den = power1 * power2
    return num / den
end

function estimate_intrinsic_coherence(
    cross_power::Complex,
    power1::Real,
    power2::Real,
    power1_noise::Real,
    power2_noise::Real,
    n_ave::Integer,
)
    new_coherence = 1.0
    old_coherence = 0.0
    count = 0
    while (!(≈(new_coherence, old_coherence, atol = 0.01)) && count < 40)
        old_coherence = new_coherence
        bsq =
            bias_term.(
                power1,
                power2,
                power1_noise,
                power2_noise,
                n_ave,
                intrinsic_coherence = new_coherence,
            )
        den = (power1 - power1_noise) * (power2 - power2_noise)
        num = real(cross_power * conj(cross_power)) - bsq
        if num < 0
            num = real(cross_power * conj(cross_power))
        end
        new_coherence = num / den
        count += 1
    end
    return new_coherence
end

function error_on_averaged_cross_spectrum(
    cross_power::AbstractVector{<:Complex},
    seg_power::AbstractVector{<:Real},
    ref_power::AbstractVector{<:Real},
    n_ave::Integer,
    seg_power_noise::Real,
    ref_power_noise::Real;
    common_ref::Bool = false,
)

    if n_ave < 30
        @warn "n_ave is below 30. Please note that the error bars 
        on the quantities derived from the cross spectrum 
        are only reliable for a large number of averaged 
        powers."
    end

    two_n_ave = 2 * n_ave
    if common_ref
        Gsq = real.(cross_power .* conj(cross_power))
        bsq = bias_term.(seg_power, ref_power, seg_power_noise, ref_power_noise, n_ave)
        frac = @. (Gsq - bsq) / (ref_power - ref_power_noise)
        power_over_2n = ref_power / two_n_ave
        # Eq. 18
        dRe = dIm = dG = @. NaNMath.sqrt(power_over_2n * (seg_power - frac))
        # Eq. 19
        dphi = @. NaNMath.sqrt(
            power_over_2n * (seg_power / (Gsq - bsq) - 1 / (ref_power - ref_power_noise)),
        )
                  
    else
        PrPs = ref_power .* seg_power
        dRe =
            @. NaNMath.sqrt((PrPs + real(cross_power)^2 - imag(cross_power)^2) / two_n_ave)
        dIm =
            @. NaNMath.sqrt((PrPs - real(cross_power)^2 + imag(cross_power)^2) / two_n_ave)
        gsq =
            raw_coherence.(
                cross_power,
                seg_power,
                ref_power,
                seg_power_noise,
                ref_power_noise,
                n_ave,
            )
        dphi = @. NaNMath.sqrt((1 - gsq) / (2 * gsq * n_ave))
        dG = sqrt.(PrPs ./ n_ave)
    end

    return dRe, dIm, dphi, dG
end

function cross_to_covariance(
    cross_power::Complex,
    ref_power::Real,
    ref_power_noise::Real,
    delta_nu::Real,
)
    # To be used with dot broadcast when need an array 
    return cross_power * sqrt(delta_nu / (ref_power - ref_power_noise))
end

function _which_segment_idx_fun(; binned::Bool = false, dt = nothing)
    if binned
        # Return a function, so that we can pass the correct dt as an argument.
        return (args...) -> generate_indices_of_segment_boundaries_binned(args...; dt = dt)
    else
        return generate_indices_of_segment_boundaries_unbinned
    end
end

function get_average_ctrate(
    times::AbstractVector{<:Real},
    gti::AbstractMatrix{<:Real},
    segment_size::Real;
    counts = nothing,
)
    n_ph = 0.0
    n_intvs = 0
    binned = !isnothing(counts)
    func = _which_segment_idx_fun(; binned)

    for (_, _, idx0, idx1) in func(times, gti, segment_size)
        if !(binned)
            n_ph += idx1 - idx0
        else
            n_ph += sum(@view counts[idx0+1:idx1])
        end
        n_intvs += 1
    end
    return (n_ph / (n_intvs * segment_size))
end

@resumable function get_flux_iterable_from_segments(
    times::AbstractVector{<:Real},
    gti::AbstractMatrix{<:Real},
    segment_size::Real;
    n_bin = nothing,
    fluxes = nothing,
    errors = nothing,
)
    dt = nothing
    binned = !isnothing(fluxes)
    if binned
        dt = Statistics.median(diff(@view times[1:min(100, end)]))
    end
    fun = _which_segment_idx_fun(; binned, dt)

    for (s, e, idx0, idx1) in fun(times, gti, segment_size)
        if idx1 - idx0 < 2
            @yield nothing
            continue
        end

        if !binned
            event_times = @view times[idx0:idx1-1]
            cts =
                fit(
                    Histogram,
                    float.(event_times .- s),
                    range(0, segment_size, length = n_bin + 1),
                ).weights
            @yield NamedTuple{(:counts,)}((cts,))

        else
            counts = float.(@view fluxes[idx0+1:idx1])
            if !isnothing(errors)
                errors_slice = float.(@view errors[idx0+1:idx1])
                if length(counts) == length(errors_slice)
                    @yield NamedTuple{(:counts, :errors)}((counts, errors_slice))
                else
                    @yield nothing
                end
            else
                @yield NamedTuple{(:counts,)}((counts,))
            end
        end
    end
end
function avg_pds_from_iterable(
    flux_iterable,
    dt::Real;
    norm::String = "frac",
    use_common_mean::Bool = true,
    silent::Bool = false,
)
    local_show_progress = silent ? identity : show_progress
    if silent
        local_show_progress = silent ? identity : show_progress
    end
    # Initialize stuff
    cross = unnorm_cross = nothing
    n_ave = 0
    freq = nothing

    sum_of_photons = 0
    common_variance = nothing
    fgt0 = nothing
    n_bin = nothing

    for flux_tuple in local_show_progress(flux_iterable)
        if isnothing(flux_tuple) || all(iszero, flux_tuple.counts)

            continue
        end

        # If the iterable returns the uncertainty, use it to calculate the
        # variance.
        flux = flux_tuple.counts
        variance = nothing

        if hasproperty(flux_tuple, :errors)
            err = flux_tuple.errors

            variance = Statistics.mean(err)^2
        end

        # Calculate the FFT
        n_bin = length(flux)
        ft = fft(flux)

        # This will only be used by the Leahy normalization, so only if
        # the input light curve is in units of counts/bin
        n_ph = sum(flux)
        unnorm_power = real.(ft .* conj.(ft))

        # Accumulate the sum of means and variances, to get the final mean and
        # variance the end
        sum_of_photons += n_ph
        if !isnothing(variance)
            common_variance = sum_if_not_none_or_initialize(common_variance, variance)
        end

        # In the first loop, define the frequency and the freq. interval > 0
        if isnothing(cross)
            fgt0 = positive_fft_bins(n_bin)
            freq = fftfreq(n_bin, dt)[fgt0]
        end
        # No need for the negative frequencies
        unnorm_power_filtered = unnorm_power[fgt0]

        # If the user wants to normalize using the mean of the total
        # lightcurve, normalize it here
        cs_seg = unnorm_power_filtered
        if !(use_common_mean)
            mean = n_ph / n_bin
            cs_seg = normalize_periodograms(

                unnorm_power_filtered,

                dt,
                n_bin;
                mean_flux = mean,
                n_ph = n_ph,
                norm = norm,
                variance = variance,
            )
        end
        # Accumulate the total sum cross spectrum
        cross = sum_if_not_none_or_initialize(cross, cs_seg)

        unnorm_cross = sum_if_not_none_or_initialize(unnorm_cross, unnorm_power[fgt0])

        n_ave += 1
    end
    # If there were no good intervals, return nothing
    if isnothing(cross)
        return nothing
    end
    # Calculate the mean number of photons per chunk
    n_ph = sum_of_photons / n_ave
    # Calculate the mean number of photons per bin
    common_mean = n_ph / n_bin

    if !isnothing(common_variance)
        # Note: the variances we summed were means, not sums.
        # Hence M, not M*n_bin
        common_variance /= n_ave
    end
    # Transform a sum into the average
    unnorm_cross ./= n_ave
    cross ./= n_ave
    # Finally, normalize the cross spectrum (only if not already done on an
    # interval-to-interval basis
    if use_common_mean
        cross = normalize_periodograms(
            unnorm_cross,
            dt,
            n_bin;
            mean_flux = common_mean,
            n_ph = n_ph,
            norm = norm,
            variance = common_variance,
        )
    end

    results = DataFrame()
    results.freq = freq
    results.power = cross
    results.unnorm_power = unnorm_cross


    return results
end

function avg_cs_from_iterables_quick(
    flux_iterable1,
    flux_iterable2,
    dt::Real;
    norm::String = "frac",
)
    unnorm_cross = unnorm_pds1 = unnorm_pds2 = nothing
    n_ave = 0
    fgt0 = n_bin = freq = nothing
    sum_of_photons1 = sum_of_photons2 = 0
    for (flux1, flux2) in zip(flux_iterable1, flux_iterable2)
        if isnothing(flux1) ||
           isnothing(flux2) ||
           all(iszero, flux1.counts) ||
           all(iszero, flux2.counts)
            continue
        end
        n_bin = length(flux1.counts)
        # Calculate the sum of each light curve, to calculate the mean
        n_ph1 = sum(flux1.counts)
        n_ph2 = sum(flux2.counts)
        # At the first loop, we define the frequency array and the range of
        # positive frequency bins (after the first loop, cross will not be
        # nothing anymore)
        if isnothing(unnorm_cross)
            freq = fftfreq(n_bin, dt)
            fgt0 = positive_fft_bins(n_bin)
        end
        # Calculate the FFTs
        ft1 = fft(flux1.counts)
        ft2 = fft(flux2.counts)
        # Calculate the unnormalized cross spectrum
        unnorm_power = ft1 .* conj.(ft2)
        # Accumulate the sum to calculate the total mean of the lc
        sum_of_photons1 += n_ph1
        sum_of_photons2 += n_ph2
        # Take only positive frequencies
        keepat!(unnorm_power, fgt0)
        # Initialize or accumulate final averaged spectrum
        unnorm_cross = sum_if_not_none_or_initialize(unnorm_cross, unnorm_power)
        n_ave += 1
    end
    # If no valid intervals were found, return only `nothing`s
    if isnothing(unnorm_cross)
        return nothing
    end
    # Calculate the mean number of photons per chunk
    n_ph1 = sum_of_photons1 / n_ave
    n_ph2 = sum_of_photons2 / n_ave
    n_ph = sqrt(n_ph1 * n_ph2)
    # Calculate the mean number of photons per bin
    common_mean1 = n_ph1 / n_bin
    common_mean2 = n_ph2 / n_bin
    common_mean = n_ph / n_bin
    # Transform the sums into averages
    unnorm_cross ./= n_ave
    # Finally, normalize the cross spectrum (only if not already done on an
    # interval-to-interval basis)
    cross = normalize_periodograms(
        unnorm_cross,
        dt,
        n_bin;
        mean_flux = common_mean,
        n_ph = n_ph,
        norm = norm,
        variance = nothing,
        power_type = "all",
    )
    # No negative frequencies
    freq = freq[fgt0]

    # Create DataFrame with the computed data
    results = DataFrame()
    results[!, "freq"] = freq
    results[!, "power"] = cross
    results[!, "unnorm_power"] = unnorm_cross

    # Create NamedTuple with metadata instead of using attach_metadata
    metadata = (
        n = n_bin,
        m = n_ave,
        dt = dt,
        norm = norm,
        df = 1 / (dt * n_bin),
        nphots = n_ph,
        nphots1 = n_ph1,
        nphots2 = n_ph2,
        variance = nothing,
        mean = common_mean,
        mean1 = common_mean1,
        mean2 = common_mean2,
        power_type = "all",
        fullspec = false,
        segment_size = dt * n_bin,
    )

    # Return both DataFrame and metadata as a tuple
    return (results, metadata)
end

function avg_cs_from_iterables(
    flux_iterable1,
    flux_iterable2,
    dt::Real;
    norm::String = "frac",
    use_common_mean::Bool = true,
    silent::Bool = false,
    fullspec::Bool = false,
    power_type::String = "all",
    return_auxil::Bool = false,
)

    local_show_progress = silent ? identity : show_progress
    if silent
        local_show_progress = (a) -> a
    end
    # Initialize stuff
    cross = unnorm_cross = unnorm_pds1 = unnorm_pds2 = pds1 = pds2 = nothing
    n_ave = 0
    fgt0 = n_bin = freq = nothing

    sum_of_photons1 = sum_of_photons2 = 0
    common_variance1 = common_variance2 = common_variance = nothing

<<<<<<< HEAD
    for (flux1, flux2) in local_show_progress(zip(flux_iterable1, flux_iterable2))
        if isnothing(flux1) ||
           isnothing(flux2) ||
           all(iszero, flux1.counts) ||
           all(iszero, flux2.counts)
=======
    for (flux1, flux2) in local_show_progress(zip(flux_iterable1,
                                                flux_iterable2))
        if isnothing(flux1) || isnothing(flux2) || all(iszero, flux1.counts) || all(iszero, flux2.counts)

>>>>>>> 9c74419b
            continue
        end

        # Does the flux iterable return the uncertainty?
        # If so, define the variances
        variance1 = variance2 = nothing
        if hasproperty(flux1, :errors)
            err1 = flux1.errors
            variance1 = Statistics.mean(err1)^2
        end
        if hasproperty(flux2, :errors)
            err2 = flux2.errors
            variance2 = Statistics.mean(err2)^2
        end

        # Only use the variance if both flux iterables define it.
        if isnothing(variance1) || isnothing(variance2)
            variance1 = variance2 = nothing
        else
            common_variance1 = sum_if_not_none_or_initialize(common_variance1, variance1)
            common_variance2 = sum_if_not_none_or_initialize(common_variance2, variance2)
        end

        n_bin = length(flux1.counts)

        # At the first loop, we define the frequency array and the range of
        # positive frequency bins (after the first loop, cross will not be
        # nothing anymore)
        if isnothing(cross)
            freq = fftfreq(n_bin, dt)
            fgt0 = positive_fft_bins(n_bin)
        end

        # Calculate the FFTs
        ft1 = fft(flux1.counts)
        ft2 = fft(flux2.counts)

        # Calculate the sum of each light curve, to calculate the mean
        n_ph1 = sum(flux1.counts)
        n_ph2 = sum(flux2.counts)
        n_ph = sqrt(n_ph1 * n_ph2)

        # Calculate the unnormalized cross spectrum
        unnorm_power = ft1 .* conj.(ft2)

        # If requested, calculate the auxiliary PDSs
        if return_auxil
            unnorm_pd1 = real.(ft1 .* conj.(ft1))
            unnorm_pd2 = real.(ft2 .* conj.(ft2))
        end

        # Accumulate the sum to calculate the total mean of the lc
        sum_of_photons1 += n_ph1
        sum_of_photons2 += n_ph2

        # Take only positive frequencies unless the user wants the full
        # spectrum
        if !(fullspec)
            keepat!(unnorm_power, fgt0)
            if return_auxil
                keepat!(unnorm_pd1, fgt0)
                keepat!(unnorm_pd2, fgt0)
            end
        end

        cs_seg = unnorm_power
        if return_auxil
            p1_seg = unnorm_pd1
            p2_seg = unnorm_pd2
        end

        # If normalization has to be done interval by interval, do it here.
        if !(use_common_mean)
            mean1 = n_ph1 / n_bin
            mean2 = n_ph2 / n_bin
            mean = n_ph / n_bin
            variance = nothing

            if !isnothing(variance1)
                variance = sqrt(variance1 * variance2)
            end

            cs_seg = normalize_periodograms(
                unnorm_power,
                dt,
                n_bin;
                mean_flux = mean,
                n_ph = n_ph,
                norm = norm,
                power_type = power_type,
                variance = variance,
            )

            if return_auxil
                p1_seg = normalize_periodograms(
                    unnorm_pd1,
                    dt,
                    n_bin;
                    mean_flux = mean1,
                    n_ph = n_ph1,
                    norm = norm,
                    power_type = power_type,
                    variance = variance1,
                )
                p2_seg = normalize_periodograms(
<<<<<<< HEAD
                    unnorm_pd2,
                    dt,
                    n_bin;
                    mean_flux = mean2,
                    n_ph = n_ph2,
                    norm = norm,
                    power_type = power_type,
                    variance = variance2,
=======
                    unnorm_pd2, dt, n_bin; mean_flux = mean2, n_ph=n_ph2, norm=norm,
                    power_type=power_type, variance=variance2

>>>>>>> 9c74419b
                )
            end
        end
        # Initialize or accumulate final averaged spectra
        cross = sum_if_not_none_or_initialize(cross, cs_seg)
        unnorm_cross = sum_if_not_none_or_initialize(unnorm_cross, unnorm_power)

        if return_auxil
            unnorm_pds1 = sum_if_not_none_or_initialize(unnorm_pds1, unnorm_pd1)
            unnorm_pds2 = sum_if_not_none_or_initialize(unnorm_pds2, unnorm_pd2)
            pds1 = sum_if_not_none_or_initialize(pds1, p1_seg)
            pds2 = sum_if_not_none_or_initialize(pds2, p2_seg)
        end

        n_ave += 1
    end

    # If no valid intervals were found, return only `nothing`s
    if isnothing(cross)
        return nothing
    end

    # Calculate the mean number of photons per chunk
    n_ph1 = sum_of_photons1 / n_ave
    n_ph2 = sum_of_photons2 / n_ave
    n_ph = sqrt(n_ph1 * n_ph2)

    # Calculate the common mean number of photons per bin
    common_mean1 = n_ph1 / n_bin
    common_mean2 = n_ph2 / n_bin
    common_mean = n_ph / n_bin

    if !isnothing(common_variance1)
        # Note: the variances we summed were means, not sums. Hence M, not M*N
        common_variance1 /= n_ave
        common_variance2 /= n_ave
        common_variance = sqrt(common_variance1 * common_variance2)
    end

    # Transform the sums into averages
    cross ./= n_ave
    unnorm_cross ./= n_ave
    if return_auxil
        unnorm_pds1 ./= n_ave
        unnorm_pds2 ./= n_ave
    end

    # Finally, normalize the cross spectrum (only if not already done on an interval-to-interval basis)
    if use_common_mean
        cross = normalize_periodograms(
            unnorm_cross,
            dt,
            n_bin;
            mean_flux = common_mean,
            n_ph = n_ph,
            norm = norm,
            variance = common_variance,
            power_type = power_type,
        )
        if return_auxil
            pds1 = normalize_periodograms(
                unnorm_pds1,
                dt,
                n_bin;
                mean_flux = common_mean1,
                n_ph = n_ph1,
                norm = norm,
                variance = common_variance1,
                power_type = power_type,
            )
            pds2 = normalize_periodograms(
                unnorm_pds2,
                dt,
                n_bin;
                mean_flux = common_mean2,
                n_ph = n_ph2,
                norm = norm,
                variance = common_variance2,
                power_type = power_type,
            )
        end
    end
    # If the user does not want negative frequencies, don't give them
    if !(fullspec)
        freq = freq[fgt0]
    end

    # Create DataFrame with the computed data
    results = DataFrame()
    results[!, "freq"] = freq
    results[!, "power"] = cross
    results[!, "unnorm_power"] = unnorm_cross

    if return_auxil
        results[!, "pds1"] = pds1
        results[!, "pds2"] = pds2
        results[!, "unnorm_pds1"] = unnorm_pds1
        results[!, "unnorm_pds2"] = unnorm_pds2
    end

    # Create NamedTuple with metadata instead of using attach_metadata
    metadata = (
        n = n_bin,
        m = n_ave,
        dt = dt,
        norm = norm,
        df = 1 / (dt * n_bin),
        segment_size = dt * n_bin,
        nphots = n_ph,
        nphots1 = n_ph1,
        nphots2 = n_ph2,
        countrate1 = common_mean1 / dt,
        countrate2 = common_mean2 / dt,
        mean = common_mean,
        mean1 = common_mean1,
        mean2 = common_mean2,
        power_type = power_type,
        fullspec = fullspec,
        variance = common_variance,
        variance1 = common_variance1,
        variance2 = common_variance2,
    )

    # Return both DataFrame and metadata as a tuple
    return (results, metadata)
end

function avg_pds_from_events(
    times::AbstractVector{<:Real},
    gti::AbstractMatrix{<:Real},
    segment_size::Real,
    dt::Real;
    norm::String = "frac",
    use_common_mean::Bool = true,
    silent::Bool = false,
    fluxes = nothing,
    errors = nothing,
)

    if isnothing(segment_size)
        segment_size = maximum(gti) - minimum(gti)
    end
    n_bin = round(Int, segment_size / dt)
    dt = segment_size / n_bin

    flux_iterable = get_flux_iterable_from_segments(
        times,
        gti,
        segment_size;
        n_bin = n_bin,
        fluxes = fluxes,
        errors = errors,
    )
    result = avg_pds_from_iterable(

        flux_iterable,
        dt,
        norm = norm,
        use_common_mean = use_common_mean,
        silent = silent,
    )
    if isnothing(result)
        return nothing
    end

    return DataFrame(result)

end

function avg_cs_from_events(
    times1::AbstractVector{<:Real},
    times2::AbstractVector{<:Real},
    gti::AbstractMatrix{<:Real},
    segment_size::Real,
    dt::Real;
    norm::String = "frac",
    use_common_mean::Bool = true,
    fullspec::Bool = false,
    silent::Bool = false,
    power_type::String = "all",
    fluxes1 = nothing,
    fluxes2 = nothing,
    errors1 = nothing,
    errors2 = nothing,
    return_auxil = false,
)

    if isnothing(segment_size)
        segment_size = max(gti) - min(gti)
    end
    n_bin = round(Int, segment_size / dt)
    dt = segment_size / n_bin

    flux_iterable1 = get_flux_iterable_from_segments(
        times1,
        gti,
        segment_size;
        n_bin = n_bin,
        fluxes = fluxes1,
        errors = errors1,
    )
    flux_iterable2 = get_flux_iterable_from_segments(
        times2,
        gti,
        segment_size;
        n_bin = n_bin,
        fluxes = fluxes2,
        errors = errors2,
    )

    is_events = all(isnothing, (fluxes1, fluxes2, errors1, errors2))

    if (
        is_events &&
        silent &&
        use_common_mean &&
        power_type == "all" &&
        !fullspec &&
        !return_auxil
    )
        results =
            avg_cs_from_iterables_quick(flux_iterable1, flux_iterable2, dt; norm = norm)
    else
        results = avg_cs_from_iterables(
            flux_iterable1,
            flux_iterable2,
            dt;
            norm = norm,
            use_common_mean = use_common_mean,
            silent = silent,
            fullspec = fullspec,
            power_type = power_type,
            return_auxil = return_auxil,
        )
    end
    if isnothing(results)
        return nothing
    end
    return results[1]
end<|MERGE_RESOLUTION|>--- conflicted
+++ resolved
@@ -549,6 +549,14 @@
     return_auxil::Bool = false,
 )
 
+    norm::String = "frac",
+    use_common_mean::Bool = true,
+    silent::Bool = false,
+    fullspec::Bool = false,
+    power_type::String = "all",
+    return_auxil::Bool = false,
+)
+
     local_show_progress = silent ? identity : show_progress
     if silent
         local_show_progress = (a) -> a
@@ -561,18 +569,11 @@
     sum_of_photons1 = sum_of_photons2 = 0
     common_variance1 = common_variance2 = common_variance = nothing
 
-<<<<<<< HEAD
     for (flux1, flux2) in local_show_progress(zip(flux_iterable1, flux_iterable2))
         if isnothing(flux1) ||
            isnothing(flux2) ||
            all(iszero, flux1.counts) ||
            all(iszero, flux2.counts)
-=======
-    for (flux1, flux2) in local_show_progress(zip(flux_iterable1,
-                                                flux_iterable2))
-        if isnothing(flux1) || isnothing(flux2) || all(iszero, flux1.counts) || all(iszero, flux2.counts)
-
->>>>>>> 9c74419b
             continue
         end
 
@@ -590,8 +591,11 @@
 
         # Only use the variance if both flux iterables define it.
         if isnothing(variance1) || isnothing(variance2)
+        if isnothing(variance1) || isnothing(variance2)
             variance1 = variance2 = nothing
         else
+            common_variance1 = sum_if_not_none_or_initialize(common_variance1, variance1)
+            common_variance2 = sum_if_not_none_or_initialize(common_variance2, variance2)
             common_variance1 = sum_if_not_none_or_initialize(common_variance1, variance1)
             common_variance2 = sum_if_not_none_or_initialize(common_variance2, variance2)
         end
@@ -656,6 +660,14 @@
             end
 
             cs_seg = normalize_periodograms(
+                unnorm_power,
+                dt,
+                n_bin;
+                mean_flux = mean,
+                n_ph = n_ph,
+                norm = norm,
+                power_type = power_type,
+                variance = variance,
                 unnorm_power,
                 dt,
                 n_bin;
@@ -676,9 +688,16 @@
                     norm = norm,
                     power_type = power_type,
                     variance = variance1,
+                    unnorm_pd1,
+                    dt,
+                    n_bin;
+                    mean_flux = mean1,
+                    n_ph = n_ph1,
+                    norm = norm,
+                    power_type = power_type,
+                    variance = variance1,
                 )
                 p2_seg = normalize_periodograms(
-<<<<<<< HEAD
                     unnorm_pd2,
                     dt,
                     n_bin;
@@ -687,19 +706,17 @@
                     norm = norm,
                     power_type = power_type,
                     variance = variance2,
-=======
-                    unnorm_pd2, dt, n_bin; mean_flux = mean2, n_ph=n_ph2, norm=norm,
-                    power_type=power_type, variance=variance2
-
->>>>>>> 9c74419b
                 )
             end
         end
         # Initialize or accumulate final averaged spectra
         cross = sum_if_not_none_or_initialize(cross, cs_seg)
         unnorm_cross = sum_if_not_none_or_initialize(unnorm_cross, unnorm_power)
+        unnorm_cross = sum_if_not_none_or_initialize(unnorm_cross, unnorm_power)
 
         if return_auxil
+            unnorm_pds1 = sum_if_not_none_or_initialize(unnorm_pds1, unnorm_pd1)
+            unnorm_pds2 = sum_if_not_none_or_initialize(unnorm_pds2, unnorm_pd2)
             unnorm_pds1 = sum_if_not_none_or_initialize(unnorm_pds1, unnorm_pd1)
             unnorm_pds2 = sum_if_not_none_or_initialize(unnorm_pds2, unnorm_pd2)
             pds1 = sum_if_not_none_or_initialize(pds1, p1_seg)
@@ -746,6 +763,10 @@
             dt,
             n_bin;
             mean_flux = common_mean,
+            n_ph = n_ph,
+            norm = norm,
+            variance = common_variance,
+            power_type = power_type,
             n_ph = n_ph,
             norm = norm,
             variance = common_variance,
@@ -761,6 +782,10 @@
                 norm = norm,
                 variance = common_variance1,
                 power_type = power_type,
+                n_ph = n_ph1,
+                norm = norm,
+                variance = common_variance1,
+                power_type = power_type,
             )
             pds2 = normalize_periodograms(
                 unnorm_pds2,
@@ -771,6 +796,10 @@
                 norm = norm,
                 variance = common_variance2,
                 power_type = power_type,
+                n_ph = n_ph2,
+                norm = norm,
+                variance = common_variance2,
+                power_type = power_type,
             )
         end
     end
@@ -781,6 +810,9 @@
 
     # Create DataFrame with the computed data
     results = DataFrame()
+    results[!, "freq"] = freq
+    results[!, "power"] = cross
+    results[!, "unnorm_power"] = unnorm_cross
     results[!, "freq"] = freq
     results[!, "power"] = cross
     results[!, "unnorm_power"] = unnorm_cross
