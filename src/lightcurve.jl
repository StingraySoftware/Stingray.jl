--- conflicted
+++ resolved
@@ -1,4 +1,5 @@
 """
+    abstract type AbstractLightCurve{T} end
     abstract type AbstractLightCurve{T} end
 
 # Examples
@@ -24,6 +25,17 @@
 
 # Type Parameters
 - `T`: The numeric type of the property values (e.g., `Float64`, `Int64`)
+A parametric structure for storing computed event properties per time bin.
+
+$TYPEDEF
+
+# Description
+`EventProperty{T}` holds additional event properties beyond basic time and energy measurements.
+These properties are typically calculated quantities such as mean energy, hardness ratios, 
+or other derived statistics computed for each time bin of an observation.
+
+# Type Parameters
+- `T`: The numeric type of the property values (e.g., `Float64`, `Int64`)
 
 # Fields
 $FIELDS
@@ -32,14 +44,35 @@
 ```julia
 EventProperty{T}(name::Symbol, values::Vector{T}, unit::String) where T
 ```
+$FIELDS
+
+# Constructors
+```julia
+EventProperty{T}(name::Symbol, values::Vector{T}, unit::String) where T
+```
 
 # Examples
 ```julia
+# Mean energy per time bin
 # Mean energy per time bin
 mean_energy = EventProperty{Float64}(:mean_energy, [1.2, 1.5, 1.8], "keV")
 
 # Photon count rates
+# Photon count rates
 count_rate = EventProperty{Float64}(:rate, [10.5, 12.1, 9.8], "counts/s")
+
+# Hardness ratio (dimensionless)
+hardness = EventProperty{Float64}(:hardness, [0.3, 0.45, 0.2], "")
+
+# Access properties
+println(mean_energy.name)     # :mean_energy
+println(mean_energy.values)   # [1.2, 1.5, 1.8]
+println(mean_energy.unit)     # "keV"
+```
+
+# See Also
+- [`LightCurveMetadata`](@ref): Metadata structure for light curves
+- [`create_lightcurve`](@ref): Function to create light curves with properties
 
 # Hardness ratio (dimensionless)
 hardness = EventProperty{Float64}(:hardness, [0.3, 0.45, 0.2], "")
@@ -60,17 +93,14 @@
     "Property values for each time bin"
     values::Vector{T}
     "Physical units of the property values (empty string for dimensionless)"
+    "Physical units of the property values (empty string for dimensionless)"
     unit::String
 end
 
 """
     LightCurveMetadata
 
-<<<<<<< HEAD
 A structure containing comprehensive metadata for.
-=======
-Comprehensive metadata container for astronomical light curves.
->>>>>>> aa43ee0f
 
 $TYPEDEF
 
@@ -78,8 +108,27 @@
 `LightCurveMetadata` stores all essential information about light curve creation and processing,
 including observational parameters, timing information, and data provenance. This structure
 ensures complete traceability and reproducibility of light curve analysis.
+$TYPEDEF
+
+# Description
+`LightCurveMetadata` stores all essential information about light curve creation and processing,
+including observational parameters, timing information, and data provenance. This structure
+ensures complete traceability and reproducibility of light curve analysis.
 
 # Fields
+$FIELDS
+
+# Constructors
+```julia
+LightCurveMetadata(telescope, instrument, object, mjdref, time_range, 
+                   bin_size, headers, extra)
+```
+
+# Usage Notes
+- `mjdref` serves as the time reference point for all relative time measurements
+- `time_range` uses the same time system as the light curve data
+- `headers` preserves original FITS metadata for data provenance
+- `extra` allows storage of custom processing parameters and derived information
 $FIELDS
 
 # Constructors
@@ -126,21 +175,57 @@
 # See Also
 - [`EventProperty`](@ref): Structure for storing computed event properties
 - [`create_lightcurve`](@ref): Primary function for light curve creation
+# Typical metadata creation (usually done automatically)
+metadata = LightCurveMetadata(
+    "NICER",                           # telescope
+    "XTI",                             # instrument  
+    "Crab Pulsar",                     # object
+    58000.0,                           # mjdref
+    (1000.0, 5000.0),                 # time_range
+    1.0,                              # bin_size (seconds)
+    [Dict("TELESCOP" => "NICER")],    # headers
+    Dict("filter" => "0.3-10 keV")   # extra
+)
+
+# Access metadata fields
+println(metadata.telescope)     # "NICER"
+println(metadata.bin_size)      # 1.0
+println(metadata.time_range)    # (1000.0, 5000.0)
+println(metadata.extra["filter"]) # "0.3-10 keV"
+
+# Check observation duration
+duration = metadata.time_range[2] - metadata.time_range[1]  # 4000.0 seconds
+```
+
+# Implementation Details
+- All time values should be in the same units (typically seconds)
+- `headers` vector allows multiple FITS extensions to be preserved
+- `extra` dictionary is extensible for mission-specific or analysis-specific metadata
+
+# See Also
+- [`EventProperty`](@ref): Structure for storing computed event properties
+- [`create_lightcurve`](@ref): Primary function for light curve creation
 """
 struct LightCurveMetadata
+    "Name of the telescope/mission (e.g., 'NICER', 'XMM-Newton')"
     "Name of the telescope/mission (e.g., 'NICER', 'XMM-Newton')"
     telescope::String
     "Name of the instrument (e.g., 'XTI', 'EPIC-pn')"
+    "Name of the instrument (e.g., 'XTI', 'EPIC-pn')"
     instrument::String
+    "Name or identifier of the observed astronomical object"
     "Name or identifier of the observed astronomical object"
     object::String
     "Modified Julian Date reference time (MJD)"
+    "Modified Julian Date reference time (MJD)"
     mjdref::Float64
+    "Start and stop times of the light curve (relative to mjdref)"
     "Start and stop times of the light curve (relative to mjdref)"
     time_range::Tuple{Float64,Float64}
     "Time bin size in seconds"
     bin_size::Float64
     "Original FITS headers preserving data provenance"
+    "Original FITS headers preserving data provenance"
     headers::Vector{Dict{String,Any}}
     "Additional metadata and processing information"
     extra::Dict{String,Any}
@@ -149,6 +234,7 @@
 """
     LightCurve{T} <: AbstractLightCurve{T}
 
+Main structure for binned time series with statistical uncertainties and derived properties.
 Main structure for binned time series with statistical uncertainties and derived properties.
 
 $TYPEDEF
@@ -160,6 +246,15 @@
 
 # Type Parameters
 - `T`: Numeric type for time and derived quantities (typically `Float64`)
+$TYPEDEF
+
+# Description
+`LightCurve{T}` represents binned photon count data with associated uncertainties, exposure times,
+and computed properties. This is the primary data structure for time series analysis in
+X-ray astronomy.
+
+# Type Parameters
+- `T`: Numeric type for time and derived quantities (typically `Float64`)
 
 # Fields
 $FIELDS
@@ -168,6 +263,12 @@
 - `length(lc)`: Number of time bins
 - `lc[i]`: Get (time, counts) tuple for bin i
 - Array-like indexing and iteration support
+$FIELDS
+
+# Interface
+- `length(lc)`: Number of time bins
+- `lc[i]`: Get (time, counts) tuple for bin i
+- Array-like indexing and iteration support
 
 # Examples
 ```julia
@@ -176,6 +277,7 @@
 lc = create_lightcurve(ev, 1.0)  # 1-second bins
 
 # Access data
+println("Time bins: ", lc.time[1:5])
 println("Time bins: ", lc.time[1:5])
 println("Counts: ", lc.counts[1:5])
 println("Errors: ", lc.count_error[1:5])
@@ -189,9 +291,17 @@
 - [`create_lightcurve`](@ref): Primary constructor function
 - [`rebin`](@ref): Time binning operations
 - [`EventProperty`](@ref): Additional computed properties
-"""
+# See Also
+- [`create_lightcurve`](@ref): Primary constructor function
+- [`rebin`](@ref): Time binning operations
+- [`EventProperty`](@ref): Additional computed properties
+"""
+mutable struct LightCurve{T} <: AbstractLightCurve{T}
 mutable struct LightCurve{T} <: AbstractLightCurve{T}
     "Time bin centers"
+    time::Vector{T}
+    "Time bin width (scalar) or individual bin widths (vector)"
+    dt::Union{T,Vector{T}}
     time::Vector{T}
     "Time bin width (scalar) or individual bin widths (vector)"
     dt::Union{T,Vector{T}}
@@ -199,29 +309,38 @@
     counts::Vector{Int}
     "Statistical uncertainties on counts"
     count_error::Union{Nothing,Vector{T}}
+    count_error::Union{Nothing,Vector{T}}
     "Exposure time for each bin"
     exposure::Union{Nothing,Vector{T}}
+    exposure::Union{Nothing,Vector{T}}
     "Additional computed properties"
+    properties::Vector{EventProperty{T}}
     properties::Vector{EventProperty{T}}
     "Comprehensive metadata"
     metadata::LightCurveMetadata
     "Error calculation method (:poisson or :gaussian)"
+    "Error calculation method (:poisson or :gaussian)"
     err_method::Symbol
 end
 
 """
     calculate_errors(counts, method, exposure; gaussian_errors=nothing)
+    calculate_errors(counts, method, exposure; gaussian_errors=nothing)
 
 Calculate statistical uncertainties for count data using vectorized operations.
 
+$SIGNATURES
 $SIGNATURES
 
 # Arguments
 - `counts::Vector{Int}`: Photon counts in each bin
 - `method::Symbol`: Error calculation method (`:poisson` or `:gaussian`)
 - `exposure::Vector{T}`: Exposure times (interface compatibility)
+- `method::Symbol`: Error calculation method (`:poisson` or `:gaussian`)
+- `exposure::Vector{T}`: Exposure times (interface compatibility)
 
 # Keyword Arguments
+- `gaussian_errors::Union{Nothing,Vector{T}}`: User-provided errors for `:gaussian` method
 - `gaussian_errors::Union{Nothing,Vector{T}}`: User-provided errors for `:gaussian` method
 
 # Returns
@@ -230,6 +349,8 @@
 # Methods
 - `:poisson`: σ = √N (σ = 1 for N = 0)
 - `:gaussian`: Uses provided gaussian_errors
+- `:poisson`: σ = √N (σ = 1 for N = 0)
+- `:gaussian`: Uses provided gaussian_errors
 
 # Examples
 ```julia
@@ -246,6 +367,9 @@
 ```
 
 # Throws
+- `ArgumentError`: Invalid method or missing gaussian_errors
+"""
+
 - `ArgumentError`: Invalid method or missing gaussian_errors
 """
 
@@ -254,7 +378,11 @@
     method::Symbol;
     gaussian_errors::Union{Nothing,Vector{<:Real}} = nothing
 )
+    method::Symbol;
+    gaussian_errors::Union{Nothing,Vector{<:Real}} = nothing
+)
     if method === :poisson
+        return @. sqrt(max(counts, 1))
         return @. sqrt(max(counts, 1))
     elseif method === :gaussian
         isnothing(gaussian_errors) && throw(ArgumentError(
@@ -264,10 +392,25 @@
             "Length of gaussian_errors must match length of counts"
         ))
         return convert(Vector{Float64}, gaussian_errors)
+        isnothing(gaussian_errors) && throw(ArgumentError(
+            "Gaussian errors must be provided when using :gaussian method"
+        ))
+        length(gaussian_errors) != length(counts) && throw(ArgumentError(
+            "Length of gaussian_errors must match length of counts"
+        ))
+        return convert(Vector{Float64}, gaussian_errors)
     else
         throw(ArgumentError("Unsupported error method: $method. Use :poisson or :gaussian"))
     end
 end
+"""
+    set_errors!(lc::LightCurve{T}) -> LightCurve{T}
+    set_errors!(lc::LightCurve{T}, errors::Vector{<:Real}) -> LightCurve{T}
+Set error calculation method and update uncertainties in-place.
+$SIGNATURES
+# Methods
+- `set_errors!(lc)`: Sets Poisson errors (σ = √N)
+- `set_errors!(lc, errors)`: Sets custom Gaussian errors
 """
     set_errors!(lc::LightCurve{T}) -> LightCurve{T}
     set_errors!(lc::LightCurve{T}, errors::Vector{<:Real}) -> LightCurve{T}
@@ -278,6 +421,14 @@
 - `set_errors!(lc, errors)`: Sets custom Gaussian errors
 # Examples
 ```julia
+# Set Poisson errors
+set_errors!(lc)
+# Set custom errors
+custom_errors = [0.5, 1.2, 0.8, 1.1]
+set_errors!(lc, custom_errors)
+```
+# Throws
+- `ArgumentError`: If custom errors length doesn't match bin count
 # Set Poisson errors
 set_errors!(lc)
 # Set custom errors
@@ -300,9 +451,28 @@
     lc.err_method = :gaussian
     lc.count_error = convert(Vector{T}, errors)
     return lc
-end
-
-"""
+function set_errors!(lc::LightCurve{T}) where T
+    lc.err_method = :poisson
+    lc.count_error = convert(Vector{T}, calculate_errors(lc.counts, :poisson))
+    return lc
+end
+
+function set_errors!(lc::LightCurve{T}, errors::Vector{<:Real}) where T
+    length(errors) != length(lc.counts) && throw(ArgumentError(
+        "Length of errors must match number of bins"
+    ))
+    lc.err_method = :gaussian
+    lc.count_error = convert(Vector{T}, errors)
+    return lc
+end
+
+"""
+    calculate_errors!(lc::LightCurve{T}) -> Vector{T}
+Recalculate and update uncertainties based on current error method.
+$SIGNATURES
+Updates the `count_error` field of the light curve using the current `err_method` 
+and `counts` data. This is useful when the counts have been modified but you want 
+to maintain the same error calculation approach.
     calculate_errors!(lc::LightCurve{T}) -> Vector{T}
 Recalculate and update uncertainties based on current error method.
 $SIGNATURES
@@ -325,11 +495,30 @@
     lc.count_error = convert(Vector{T}, errors)
     return lc.count_error
 end
+# After modifying counts, recalculate errors using existing method
+lc.counts .+= background_correction
+calculate_errors!(lc)  # Recalculates using lc.err_method
+```
+# Returns
+- `Vector{T}`: Updated error vector (also stored in `lc.count_error`)
+# See Also
+- [`set_errors!`](@ref): Set error method and calculate errors
+"""
+function calculate_errors!(lc::LightCurve{T}) where T
+    errors = calculate_errors(lc.counts, lc.err_method)
+    lc.count_error = convert(Vector{T}, errors)
+    return lc.count_error
+end
 """
     create_time_bins(start_time, stop_time, binsize) -> (bin_edges, bin_centers)
+    create_time_bins(start_time, stop_time, binsize) -> (bin_edges, bin_centers)
 
 Create uniform time bin edges and centers for light curve binning.
 
+$SIGNATURES
+
+Creates a uniform time grid covering the specified range with proper alignment
+to bin boundaries and complete data coverage.
 $SIGNATURES
 
 Creates a uniform time grid covering the specified range with proper alignment
@@ -347,12 +536,14 @@
 # Examples
 ```julia
 # 1-second bins from 1000 to 1100 seconds
+# 1-second bins from 1000 to 1100 seconds
 edges, centers = create_time_bins(1000.0, 1100.0, 1.0)
 println(length(edges))    # 101 (100 bins + 1)
 println(centers[1])       # 1000.5
 
 # Sub-second binning
 edges, centers = create_time_bins(0.0, 10.0, 0.1)
+println(length(centers))  # 100
 println(length(centers))  # 100
 ```
 
@@ -360,27 +551,40 @@
 - Aligns start_bin to bin_size boundaries for consistency
 - Ensures complete coverage including stop_time
 - Centers calculated as bin_start + 0.5 * bin_size
-"""
+# Implementation
+- Aligns start_bin to bin_size boundaries for consistency
+- Ensures complete coverage including stop_time
+- Centers calculated as bin_start + 0.5 * bin_size
+"""
+function create_time_bins(start_time::T, stop_time::T, binsize::T) where T
 function create_time_bins(start_time::T, stop_time::T, binsize::T) where T
     start_bin = floor(start_time / binsize) * binsize
     time_span = stop_time - start_bin
     num_bins = max(1, ceil(Int, time_span / binsize))
     
+    
     if start_bin + num_bins * binsize <= stop_time
         num_bins += 1
     end
     
+    
     edges = [start_bin + i * binsize for i = 0:num_bins]
     centers = [start_bin + (i + 0.5) * binsize for i = 0:(num_bins-1)]
     
+    
     return edges, centers
 end
 
 """
     bin_events(times, bin_edges) -> Vector{Int}
+    bin_events(times, bin_edges) -> Vector{Int}
 
 Bin event arrival times into histogram counts using optimized algorithms.
 
+$SIGNATURES
+
+Efficiently bins photon arrival times using StatsBase.jl with the rightmost
+bin edge made inclusive to capture all events.
 $SIGNATURES
 
 Efficiently bins photon arrival times using StatsBase.jl with the rightmost
@@ -396,6 +600,7 @@
 # Examples
 ```julia
 times = [1.1, 1.3, 1.7, 2.2, 2.8, 3.1]
+edges = [1.0, 2.0, 3.0, 4.0]  # 3 bins
 edges = [1.0, 2.0, 3.0, 4.0]  # 3 bins
 
 counts = bin_events(times, edges)
@@ -406,9 +611,21 @@
 - All bins except last are half-open [a, b)
 - Last bin is closed [a, b] to capture boundary events
 - Events on interior boundaries belong to the right bin
+# Result: [3, 2, 1]
+```
+
+# Binning Rules
+- All bins except last are half-open [a, b)
+- Last bin is closed [a, b] to capture boundary events
+- Events on interior boundaries belong to the right bin
 
 # Throws
 - `ArgumentError`: If fewer than 2 bin edges provided
+"""
+function bin_events(times::AbstractVector, dt::Vector{T}) where T
+    length(dt) < 2 && throw(ArgumentError("Need at least 2 bin edges"))
+    
+    adjusted_edges = copy(dt)
 """
 function bin_events(times::AbstractVector, dt::Vector{T}) where T
     length(dt) < 2 && throw(ArgumentError("Need at least 2 bin edges"))
@@ -418,11 +635,20 @@
         adjusted_edges[end] = nextfloat(adjusted_edges[end])
     end
     
+    
     hist = fit(Histogram, times, adjusted_edges)
     return Vector{Int}(hist.weights)
 end
 
 """
+    apply_filters(times, energies, tstart, tstop, energy_filter) -> (filtered_times, filtered_energies, start_t, stop_t)
+
+Apply time and energy filters to event data with validation.
+
+$SIGNATURES
+
+Applies filtering operations in optimal order with comprehensive validation
+and automatic time range determination.
     apply_filters(times, energies, tstart, tstop, energy_filter) -> (filtered_times, filtered_energies, start_t, stop_t)
 
 Apply time and energy filters to event data with validation.
@@ -438,8 +664,14 @@
 - `tstart::Union{Nothing,Real}`: Start time filter (optional)
 - `tstop::Union{Nothing,Real}`: Stop time filter (optional)
 - `energy_filter::Union{Nothing,Tuple{Real,Real}}`: Energy range (emin, emax)
+- `energies::Union{Nothing,Vector{T}}`: Event energies (optional)
+- `tstart::Union{Nothing,Real}`: Start time filter (optional)
+- `tstop::Union{Nothing,Real}`: Stop time filter (optional)
+- `energy_filter::Union{Nothing,Tuple{Real,Real}}`: Energy range (emin, emax)
 
 # Returns
+- Filtered times and energies
+- Final start and stop times used
 - Filtered times and energies
 - Final start and stop times used
 
@@ -520,6 +752,81 @@
 `Vector{EventProperty}`: Array of computed properties
 
 # Examples
+# Energy filter only
+filtered_times, filtered_energies, start_t, stop_t = apply_filters(
+    times, energies, nothing, nothing, (0.5, 10.0)
+)
+
+# Both time and energy filters
+filtered_times, filtered_energies, start_t, stop_t = apply_filters(
+    times, energies, 1000.0, 2000.0, (0.5, 10.0)
+)
+```
+
+# Throws
+- `ArgumentError`: If no events remain after filtering
+"""
+function apply_filters(
+    times::AbstractVector{T},
+    energies::Union{Nothing,AbstractVector{T}},
+    tstart::Union{Nothing,Real},
+    tstop::Union{Nothing,Real},
+    energy_filter::Union{Nothing,Tuple{Real,Real}}
+) where T
+    # Start with all indices
+    mask = trues(length(times))
+    
+    # Apply energy filter first if provided and energies exist
+    if !isnothing(energy_filter) && !isnothing(energies)
+        emin, emax = energy_filter
+        energy_mask = (energies .>= emin) .& (energies .< emax)
+        mask = mask .& energy_mask
+    end
+    
+    # Apply time filters
+    if !isnothing(tstart)
+        mask = mask .& (times .>= tstart)
+    end
+    if !isnothing(tstop)
+        mask = mask .& (times .<= tstop)
+    end
+    
+    # Check if any events remain
+    if !any(mask)
+        throw(ArgumentError("No events remain after applying filters"))
+    end
+    
+    # Apply the mask
+    filtered_times = times[mask]
+    filtered_energies = isnothing(energies) ? nothing : energies[mask]
+    
+    # Calculate time range
+    start_t = isnothing(tstart) ? minimum(times) : tstart
+    stop_t = isnothing(tstop) ? maximum(times) : tstop
+    
+    return filtered_times, filtered_energies, start_t, stop_t
+end
+
+"""
+    calculate_event_properties(times, energies, dt, bin_centers) -> Vector{EventProperty}
+
+Calculate derived properties for each time bin from event data.
+
+$SIGNATURES
+
+Computes additional properties like mean energy per bin from the input events.
+Currently calculates mean energy when energy data is available.
+
+# Arguments
+- `times::AbstractVector`: Event arrival times
+- `energies::Union{Nothing,AbstractVector}`: Event energies (optional)
+- `dt::Vector{T}`: Time bin edges
+- `bin_centers::Vector{T}`: Time bin centers
+
+# Returns
+`Vector{EventProperty}`: Array of computed properties
+
+# Examples
 ```julia
 properties = calculate_event_properties(times, energies, edges, centers)
 # Returns EventProperty with mean_energy if energies provided
@@ -527,7 +834,19 @@
 
 # Properties Calculated
 - `:mean_energy`: Average energy per bin (when energies available)
-"""
+properties = calculate_event_properties(times, energies, edges, centers)
+# Returns EventProperty with mean_energy if energies provided
+```
+
+# Properties Calculated
+- `:mean_energy`: Average energy per bin (when energies available)
+"""
+function calculate_event_properties(
+    times::AbstractVector,
+    energies::Union{Nothing,AbstractVector},
+    dt::Vector{T},
+    bin_centers::Vector{T}
+) where T
 function calculate_event_properties(
     times::AbstractVector,
     energies::Union{Nothing,AbstractVector},
@@ -536,7 +855,13 @@
 ) where T
     properties = Vector{EventProperty}()
     
+    
     if !isnothing(energies) && !isempty(energies) && length(bin_centers) > 0
+        start_bin = dt[1]
+        binsize = length(bin_centers) == 1 ? 
+            (length(dt) > 1 ? dt[2] - dt[1] : T(1)) :
+            bin_centers[2] - bin_centers[1]
+        
         start_bin = dt[1]
         binsize = length(bin_centers) == 1 ? 
             (length(dt) > 1 ? dt[2] - dt[1] : T(1)) :
@@ -545,18 +870,23 @@
         energy_sums = zeros(T, length(bin_centers))
         energy_counts = zeros(Int, length(bin_centers))
         
+        
         for (t, e) in zip(times, energies)
             bin_idx = floor(Int, (t - start_bin) / binsize) + 1
+            if 1 <= bin_idx <= length(bin_centers)
+                energy_sums[bin_idx] += T(e)
             if 1 <= bin_idx <= length(bin_centers)
                 energy_sums[bin_idx] += T(e)
                 energy_counts[bin_idx] += 1
             end
         end
         
+        
         mean_energy = @. ifelse(energy_counts > 0, energy_sums / energy_counts, zero(T))
         push!(properties, EventProperty{T}(:mean_energy, mean_energy, "keV"))
     end
     
+    
     return properties
 end
 """
@@ -568,19 +898,36 @@
 
 Extracts observational metadata from FITS headers and constructs a comprehensive
 metadata structure with filtering and processing information.
+    extract_metadata(eventlist, start_time, stop_time, binsize, n_filtered_events, energy_filter) -> LightCurveMetadata
+
+Extract and construct metadata from an EventList for light curve creation.
+
+$SIGNATURES
+
+Extracts observational metadata from FITS headers and constructs a comprehensive
+metadata structure with filtering and processing information.
 
 # Arguments
+- `eventlist::EventList`: Source event list
+- `start_time, stop_time`: Time range of the light curve
 - `eventlist::EventList`: Source event list
 - `start_time, stop_time`: Time range of the light curve
 - `binsize`: Time bin size used
 - `n_filtered_events`: Number of events after filtering
 - `energy_filter`: Energy filter applied (if any)
+- `n_filtered_events`: Number of events after filtering
+- `energy_filter`: Energy filter applied (if any)
 
 # Returns
 `LightCurveMetadata`: Complete metadata structure
 
 # Implementation
+# Implementation
 - Handles various header formats (FITSHeader, Vector, Dict)
+- Extracts standard FITS keywords (TELESCOP, INSTRUME, OBJECT, MJDREF)
+- Preserves filtering and processing history
+"""
+function extract_metadata(eventlist::EventList, start_time, stop_time, binsize, n_filtered_events, energy_filter)
 - Extracts standard FITS keywords (TELESCOP, INSTRUME, OBJECT, MJDREF)
 - Preserves filtering and processing history
 """
@@ -595,7 +942,9 @@
         [Dict{String,Any}()]
     end
     
+    
     first_header = isempty(headers) ? Dict{String,Any}() : headers[1]
+    
     
     telescope = get(first_header, "TELESCOP", get(first_header, "TELESCOPE", ""))
     instrument = get(first_header, "INSTRUME", get(first_header, "INSTRUMENT", ""))
@@ -609,24 +958,42 @@
         n_filtered_events  # Assume it's already a count
     end
     
+    
+    # Handle both array of events and count of events
+    n_events = if n_filtered_events isa AbstractVector
+        length(n_filtered_events)
+    else
+        n_filtered_events  # Assume it's already a count
+    end
+    
     extra_metadata = Dict{String,Any}(
+        "filtered_nevents" => n_events,
         "filtered_nevents" => n_events,
         "total_nevents" => length(eventlist.times),
         "energy_filter" => energy_filter,
         "binning_method" => "histogram"
+        "binning_method" => "histogram"
     )
+    
     
     if hasfield(typeof(eventlist.meta), :extra)
         merge!(extra_metadata, eventlist.meta.extra)
     end
+    
     
     return LightCurveMetadata(
         telescope, instrument, object, Float64(mjdref),
         (Float64(start_time), Float64(stop_time)), Float64(binsize),
         headers, extra_metadata
+        telescope, instrument, object, Float64(mjdref),
+        (Float64(start_time), Float64(stop_time)), Float64(binsize),
+        headers, extra_metadata
     )
 end
 """
+    create_lightcurve(eventlist, binsize; kwargs...) -> LightCurve
+
+Create a binned light curve from an event list with filtering and error calculation.
     create_lightcurve(eventlist, binsize; kwargs...) -> LightCurve
 
 Create a binned light curve from an event list with filtering and error calculation.
@@ -635,8 +1002,14 @@
 
 Main function for converting event lists to light curves with comprehensive
 filtering options and automatic error calculation.
+$SIGNATURES
+
+Main function for converting event lists to light curves with comprehensive
+filtering options and automatic error calculation.
 
 # Arguments
+- `eventlist::EventList`: Input event data (should be pre-filtered for custom filters)
+- `binsize::Real`: Time bin size in seconds
 - `eventlist::EventList`: Input event data (should be pre-filtered for custom filters)
 - `binsize::Real`: Time bin size in seconds
 
@@ -645,8 +1018,13 @@
 - `tstart::Union{Nothing,Real} = nothing`: Start time filter
 - `tstop::Union{Nothing,Real} = nothing`: Stop time filter  
 - `energy_filter::Union{Nothing,Tuple{Real,Real}} = nothing`: Energy range (emin, emax)
+- `err_method::Symbol = :poisson`: Error calculation method (`:poisson` or `:gaussian`)
+- `tstart::Union{Nothing,Real} = nothing`: Start time filter
+- `tstop::Union{Nothing,Real} = nothing`: Stop time filter  
+- `energy_filter::Union{Nothing,Tuple{Real,Real}} = nothing`: Energy range (emin, emax)
 
 # Returns
+`LightCurve{T}`: Binned light curve with metadata and computed properties
 `LightCurve{T}`: Binned light curve with metadata and computed properties
 
 # Examples
@@ -658,7 +1036,17 @@
 lc = create_lightcurve(eventlist, 0.1; 
                       tstart=1000.0, tstop=2000.0,
                       energy_filter=(0.5, 10.0))
-
+# Basic light curve creation
+lc = create_lightcurve(eventlist, 1.0)
+
+# With time and energy filtering
+lc = create_lightcurve(eventlist, 0.1; 
+                      tstart=1000.0, tstop=2000.0,
+                      energy_filter=(0.5, 10.0))
+
+# With custom event filter (apply before lightcurve creation)
+filtered_eventlist = filter_time(t -> t > 1000.0, eventlist)
+lc = create_lightcurve(filtered_eventlist, 1.0)
 # With custom event filter (apply before lightcurve creation)
 filtered_eventlist = filter_time(t -> t > 1000.0, eventlist)
 lc = create_lightcurve(filtered_eventlist, 1.0)
@@ -668,14 +1056,24 @@
     ev -> filter_time(t -> t > 1000.0, ev) |>
     ev -> filter_energy(e -> e < 10.0, ev)
 lc = create_lightcurve(filtered_eventlist, 1.0)
+# Multiple custom filters can be chained
+filtered_eventlist = eventlist |>
+    ev -> filter_time(t -> t > 1000.0, ev) |>
+    ev -> filter_energy(e -> e < 10.0, ev)
+lc = create_lightcurve(filtered_eventlist, 1.0)
 ```
 
 # Notes
 - Custom event filtering should be performed on the `EventList` before calling this function
 - Use `filter_time!`, `filter_energy!`, or other filtering functions for custom filtering
 - The function applies only basic time and energy filters specified in keyword arguments
+# Notes
+- Custom event filtering should be performed on the `EventList` before calling this function
+- Use `filter_time!`, `filter_energy!`, or other filtering functions for custom filtering
+- The function applies only basic time and energy filters specified in keyword arguments
 
 # Throws
+- `ArgumentError`: If event list is empty, binsize ≤ 0, invalid error method, or no events after filtering
 - `ArgumentError`: If event list is empty, binsize ≤ 0, invalid error method, or no events after filtering
 """
 function create_lightcurve(
@@ -687,7 +1085,18 @@
     energy_filter::Union{Nothing,Tuple{Real,Real}} = nothing
 ) where {TimeType<:AbstractVector, MetaType<:FITSMetadata}
     
+    energy_filter::Union{Nothing,Tuple{Real,Real}} = nothing
+) where {TimeType<:AbstractVector, MetaType<:FITSMetadata}
+    
     T = eltype(TimeType)
+    
+    # Validate inputs
+    isempty(eventlist.times) && throw(ArgumentError("Event list is empty"))
+    binsize <= 0 && throw(ArgumentError("Bin size must be positive"))
+    !(err_method in [:poisson, :gaussian]) && throw(ArgumentError(
+        "Unsupported error method: $err_method. Use :poisson or :gaussian"
+    ))
+    
     
     # Validate inputs
     isempty(eventlist.times) && throw(ArgumentError("Event list is empty"))
@@ -720,7 +1129,32 @@
     dt, bin_centers = create_time_bins(start_time, stop_time, binsize_t)
     counts = bin_events(filtered_times, dt)
     
+    
+    # Apply filters to get filtered times and energies
+    filtered_times, filtered_energies, start_t, stop_t = apply_filters(
+        eventlist.times,
+        eventlist.energies,
+        tstart,
+        tstop,
+        energy_filter
+    )
+    
+    # Check if we have any events left after filtering
+    if isempty(filtered_times)
+        throw(ArgumentError("No events remain after filtering"))
+    end
+    
+    # Determine time range
+    start_time = minimum(filtered_times)
+    stop_time = maximum(filtered_times)
+    
+    # Create time bins and bin events
+    dt, bin_centers = create_time_bins(start_time, stop_time, binsize_t)
+    counts = bin_events(filtered_times, dt)
+    
     @info "Created light curve: $(length(bin_centers)) bins, bin size = $(binsize_t) s"
+    
+    # Calculate exposure and properties
     
     # Calculate exposure and properties
     exposure = fill(binsize_t, length(bin_centers))
@@ -742,10 +1176,35 @@
     calculate_errors!(lc)
     
     return lc
+    properties = calculate_event_properties(filtered_times, filtered_energies, dt, bin_centers)
+    
+    # Extract metadata - use filtered time range if time filtering was applied
+    actual_start = !isnothing(tstart) ? T(tstart) : start_time
+    actual_stop = !isnothing(tstop) ? T(tstop) : stop_time
+    metadata = extract_metadata(eventlist, actual_start, actual_stop, binsize_t, 
+                               length(filtered_times), energy_filter)
+    
+    # Create light curve (errors will be calculated when needed)
+    lc = LightCurve{T}(
+        bin_centers, binsize_t, counts, nothing, exposure,
+        properties, metadata, err_method
+    )
+    
+    # Calculate initial errors
+    calculate_errors!(lc)
+    
+    return lc
 end
 """
     rebin(lc::LightCurve, new_binsize::Real) -> LightCurve
-
+    rebin(lc::LightCurve, new_binsize::Real) -> LightCurve
+
+Rebin a light curve to larger time bins while preserving total counts and properties.
+
+$SIGNATURES
+
+Creates a new light curve with larger time bins by combining adjacent bins.
+Preserves total photon counts and recalculates weighted averages for properties.
 Rebin a light curve to larger time bins while preserving total counts and properties.
 
 $SIGNATURES
@@ -756,12 +1215,16 @@
 # Arguments
 - `lc::LightCurve`: Input light curve
 - `new_binsize::Real`: New bin size (must be larger than current)
+- `lc::LightCurve`: Input light curve
+- `new_binsize::Real`: New bin size (must be larger than current)
 
 # Returns
 `LightCurve{T}`: Rebinned light curve with updated metadata
 
 # Examples
 ```julia
+# Rebin from 0.1s to 1.0s bins
+lc_1s = rebin(lc_0p1s, 1.0)
 # Rebin from 0.1s to 1.0s bins
 lc_1s = rebin(lc_0p1s, 1.0)
 
@@ -774,8 +1237,18 @@
 - Recalculates weighted averages for properties
 - Updates metadata with original bin size information
 - Preserves error calculation method
+# Rebin to 10-second bins
+lc_10s = rebin(lc, 10.0)
+```
+
+# Implementation
+- Combines counts additively across bins
+- Recalculates weighted averages for properties
+- Updates metadata with original bin size information
+- Preserves error calculation method
 
 # Throws
+- `ArgumentError`: If new bin size is not larger than current bin size
 - `ArgumentError`: If new bin size is not larger than current bin size
 """
 function rebin(lc::LightCurve{T}, new_binsize::Real) where T
@@ -783,9 +1256,15 @@
         "New bin size must be larger than current bin size"
     ))
     
+function rebin(lc::LightCurve{T}, new_binsize::Real) where T
+    new_binsize <= lc.metadata.bin_size && throw(ArgumentError(
+        "New bin size must be larger than current bin size"
+    ))
+    
     old_binsize = T(lc.metadata.bin_size)
     new_binsize_t = convert(T, new_binsize)
     
+    
     start_time = T(lc.metadata.time_range[1])
     stop_time = T(lc.metadata.time_range[2])
     
@@ -793,17 +1272,29 @@
     new_edges, new_centers = create_time_bins(start_time, stop_time, new_binsize_t)
     
     # Rebin counts
+    
+    # Create new bins
+    new_edges, new_centers = create_time_bins(start_time, stop_time, new_binsize_t)
+    
+    # Rebin counts
     new_counts = zeros(Int, length(new_centers))
+    start_bin = new_edges[1]
+    
+    for (i, time) in enumerate(lc.time)
+        if lc.counts[i] > 0
     start_bin = new_edges[1]
     
     for (i, time) in enumerate(lc.time)
         if lc.counts[i] > 0
             bin_idx = floor(Int, (time - start_bin) / new_binsize_t) + 1
             if 1 <= bin_idx <= length(new_counts)
+            if 1 <= bin_idx <= length(new_counts)
                 new_counts[bin_idx] += lc.counts[i]
             end
         end
     end
+    
+    # Handle properties
     
     # Handle properties
     new_properties = Vector{EventProperty}()
@@ -811,7 +1302,11 @@
         new_values = zeros(T, length(new_centers))
         counts = zeros(Int, length(new_centers))
         
+        
         for (i, val) in enumerate(prop.values)
+            if lc.counts[i] > 0
+                bin_idx = floor(Int, (lc.time[i] - start_bin) / new_binsize_t) + 1
+                if 1 <= bin_idx <= length(new_values)
             if lc.counts[i] > 0
                 bin_idx = floor(Int, (lc.time[i] - start_bin) / new_binsize_t) + 1
                 if 1 <= bin_idx <= length(new_values)
@@ -821,12 +1316,16 @@
             end
         end
         
+        
         new_values = @. ifelse(counts > 0, new_values / counts, zero(T))
         push!(new_properties, EventProperty(prop.name, new_values, prop.unit))
     end
     
+    
     # Update metadata
     new_metadata = LightCurveMetadata(
+        lc.metadata.telescope, lc.metadata.instrument, lc.metadata.object,
+        lc.metadata.mjdref, lc.metadata.time_range, Float64(new_binsize_t),
         lc.metadata.telescope, lc.metadata.instrument, lc.metadata.object,
         lc.metadata.mjdref, lc.metadata.time_range, Float64(new_binsize_t),
         lc.metadata.headers,
@@ -856,6 +1355,32 @@
 - `lc[i]`: Get (time, counts) tuple for bin i
 - `lc[range]`: Get array of (time, counts) tuples for range
 - `iterate(lc)`: Iterator support for loops
+        merge(lc.metadata.extra, Dict{String,Any}("original_binsize" => Float64(old_binsize)))
+    )
+    
+    # Create rebinned light curve
+    rebinned_lc = LightCurve{T}(
+        new_centers, new_binsize_t, new_counts, nothing,
+        fill(new_binsize_t, length(new_centers)), new_properties,
+        new_metadata, lc.err_method
+    )
+    
+    # Calculate errors for rebinned curve
+    calculate_errors!(rebinned_lc)
+    
+    return rebinned_lc
+end
+"""
+Array interface implementation for LightCurve structures.
+
+Provides standard Julia array operations for convenient access to time-count pairs.
+
+# Interface Methods
+- `length(lc)`: Number of time bins
+- `size(lc)`: Tuple with light curve dimensions  
+- `lc[i]`: Get (time, counts) tuple for bin i
+- `lc[range]`: Get array of (time, counts) tuples for range
+- `iterate(lc)`: Iterator support for loops
 
 # Examples
 ```julia
@@ -865,7 +1390,14 @@
 println(lc[1:5])          # First 5 bins
 
 # Iteration
+# Basic access
+println(length(lc))        # Number of bins
+println(lc[1])            # (time, counts) for first bin
+println(lc[1:5])          # First 5 bins
+
+# Iteration
 for (time, counts) in lc
+    println("Time: $time, Counts: $counts")
     println("Time: $time, Counts: $counts")
 end
 ```
@@ -879,4 +1411,14 @@
 Base.iterate(lc::LightCurve) = 
     isempty(lc.time) ? nothing : ((lc.time[1], lc.counts[1]), 2)
 Base.iterate(lc::LightCurve, state) = 
+    state > length(lc.time) ? nothing : ((lc.time[state], lc.counts[state]), state + 1)
+Base.length(lc::LightCurve) = length(lc.time)
+Base.size(lc::LightCurve) = (length(lc.time),)
+Base.lastindex(lc::LightCurve) = length(lc.time)
+Base.getindex(lc::LightCurve, i::Int) = (lc.time[i], lc.counts[i])
+Base.getindex(lc::LightCurve, r::UnitRange{Int}) = [(lc.time[i], lc.counts[i]) for i in r]
+
+Base.iterate(lc::LightCurve) = 
+    isempty(lc.time) ? nothing : ((lc.time[1], lc.counts[1]), 2)
+Base.iterate(lc::LightCurve, state) = 
     state > length(lc.time) ? nothing : ((lc.time[state], lc.counts[state]), state + 1)