"""
$(TYPEDEF)

Metadata associated with a FITS or events file.

$(TYPEDFIELDS)

# Examples
```julia
# Metadata is typically created automatically when reading events
ev = readevents("data.fits")
println(ev.meta.filepath)  # Shows the file path
println(ev.meta.energy_units)  # Shows "PI", "ENERGY", or "PHA"
```
"""
struct FITSMetadata{H}
    "Path to the FITS file"
    filepath::String
    "HDU index that the metadata was read from"
    hdu::Int
    "Units of energy (column name: ENERGY, PI, or PHA)"
    energy_units::Union{Nothing,String}
    "Extra columns that were requested during read"
    extra_columns::Dict{String,Vector}
    "FITS headers from the selected HDU"
    headers::H
    "Good Time Intervals (GTIs) if present in the file"
    gti::Union{Nothing,Matrix{Float64}}
    "GTI HDU name or index used"
    gti_source::Union{Nothing,String,Int}
end

function Base.show(io::IO, ::MIME"text/plain", m::FITSMetadata)
    println(io, "FITSMetadata for $(basename(m.filepath))[$(m.hdu)] with $(length(m.extra_columns)) extra column(s)")
    if !isnothing(m.gti)
        gti_exposure = sum(diff(m.gti; dims=2))
        println(io, "GTI: $(size(m.gti, 1)) intervals, total exposure: $(gti_exposure) s")
    end
end

"""
$(TYPEDEF)

Container for an events list storing times, energies, and associated metadata.

$(TYPEDFIELDS)

# Constructors
```julia
# Read from FITS file (recommended)
ev = readevents("events.fits")

# Create directly for testing (simplified constructor)
ev = EventList([1.0, 2.0, 3.0], [0.5, 1.2, 2.1])  # times and energies
ev = EventList([1.0, 2.0, 3.0])  # times only
```

# Interface
- `length(ev)`: Number of events
- `times(ev)`: Access times vector
- `energies(ev)`: Access energies vector (may be `nothing`)
- `has_energies(ev)`: Check if energies are present

Generally should not be directly constructed, but read from file using [`readevents`](@ref).

See also: [`filter_time!`](@ref), [`filter_energy!`](@ref) for filtering operations.
"""
struct EventList{TimeType<:AbstractVector,MetaType<:FITSMetadata}
    "Vector with recorded times"
    times::TimeType
    "Vector with recorded energies (else `nothing`)"
    energies::Union{Nothing,TimeType}
    "Metadata from FITS file"
    meta::MetaType
end

"""
    EventList(times::Vector{T}, energies::Union{Nothing,Vector{T}}=nothing) where T

Simple constructor for testing without FITS files. Creates an EventList with dummy metadata.

# Arguments
- `times::Vector{T}`: Vector of event times
- `energies::Union{Nothing,Vector{T}}`: Optional vector of event energies

# Examples
```julia
# Times only
ev = EventList([1.0, 2.0, 3.0])

# Times and energies
ev = EventList([1.0, 2.0, 3.0], [0.5, 1.2, 2.1])
```
"""
function EventList(times::Vector{T}, energies::Union{Nothing,Vector{T}} = nothing) where {T}
    dummy_meta = FITSMetadata(
        "[no file]",  # filepath
        1,   # hdu
        nothing,  # energy_units
        Dict{String,Vector}(),  # extra_columns
        Dict{String,Any}(),  # headers
        nothing,  # gti
        nothing   # gti_source
    )
    EventList(times, energies, dummy_meta)
end

function Base.show(io::IO, ::MIME"text/plain", ev::EventList)
    print(io, "EventList with $(length(ev.times)) times")
    if !isnothing(ev.energies)
        print(io, " and energies")
    end
    println(io)
end

# ============================================================================
# Interface Methods
# ============================================================================

"""
    length(ev::EventList)

Return the number of events in the EventList.
"""
Base.length(ev::EventList) = length(ev.times)

"""
    size(ev::EventList)

Return the size of the EventList as a tuple.
"""
Base.size(ev::EventList) = (length(ev),)

"""
    times(ev::EventList)

Access the times vector of an EventList.

# Examples
```julia
ev = readevents("data.fits")
time_data = times(ev)  # Get times vector
```
"""
times(ev::EventList) = ev.times

"""
    energies(ev::EventList)

Access the energies vector of an EventList. Returns `nothing` if no energies are present.

# Examples
```julia
ev = readevents("data.fits")
energy_data = energies(ev)  # May be nothing
if !isnothing(energy_data)
    println("Energy range: \$(extrema(energy_data))")
end
```
"""
energies(ev::EventList) = ev.energies

"""
    has_energies(ev::EventList)

Check whether the EventList contains energy information.

# Examples
```julia
ev = readevents("data.fits")
if has_energies(ev)
    println("Energy data available")
end
```
"""
has_energies(ev::EventList) = !isnothing(ev.energies)
"""
    has_gti(ev::EventList) -> Bool

Check if the EventList has GTI information loaded.

# Arguments
- `ev::EventList`: EventList to check

# Returns
`Bool`: `true` if GTI data is present, `false` otherwise

# Examples
```julia
ev = readevents("events.fits")
if has_gti(ev)
    println("GTI data available")
    gti_info(ev)
else
    println("No GTI data found")
end
```
"""
has_gti(ev::EventList) = !isnothing(ev.meta.gti)

"""
    gti(ev::EventList) -> Union{Nothing, Matrix{Float64}}

Get the GTI matrix from an EventList.

# Arguments
- `ev::EventList`: EventList containing GTI data

# Returns
`Union{Nothing, Matrix{Float64}}`: GTI matrix (2×N) with START and STOP times, or `nothing` if no GTI

# Examples
```julia
ev = readevents("events.fits")
gti_matrix = gti(ev)

if !isnothing(gti_matrix)
    println("GTI intervals:")
    for i in 1:size(gti_matrix, 1)
        println("  \$(gti_matrix[i,1]) - \$(gti_matrix[i,2])")
    end
end
```
"""
gti(ev::EventList) = ev.meta.gti

"""
    gti_exposure(ev::EventList) -> Float64

Calculate total exposure time from GTI intervals or fallback to time span.

# Arguments
- `ev::EventList`: EventList to calculate exposure for

# Returns
`Float64`: Total exposure time in seconds

# Behavior
- If GTI data is present: sum of all GTI interval durations
- If no GTI data: time span from minimum to maximum event time
- Returns 0.0 for empty event lists

# Examples
```julia
ev = readevents("events.fits")
exposure = gti_exposure(ev)
println("Total exposure: \$exposure seconds")

# Compare with simple time span
time_span = maximum(times(ev)) - minimum(times(ev))
println("Time span: \$time_span seconds")
println("Live time fraction: \$(exposure / time_span)")
```
"""
function gti_exposure(ev::EventList)
    if has_gti(ev)
        return sum(diff(ev.meta.gti; dims=2))
    else
        return isempty(ev.times) ? 0.0 : maximum(ev.times) - minimum(ev.times)
    end
end

"""
    gti_info(ev::EventList)

Display comprehensive GTI information for an EventList.

# Arguments
- `ev::EventList`: EventList to display GTI information for

# Output
Prints detailed GTI information including:
- GTI source (HDU name or detection method)
- Number of intervals
- Total exposure time
- Time range covered by GTI

# Examples
```julia
ev = readevents("events.fits")
gti_info(ev)
# Output:
# ┌ Info: GTI Information
# │   source = "GTI"
# │   intervals = 15
# │   exposure = 3547.2
# │   time_range = (12345.6, 15892.8)
# └
```

# Notes
- Issues a warning if no GTI information is available
<<<<<<< HEAD
- Information is logged using the `@debug` macro for structured output
=======
- Information is logged using the `@info` macro for structured output
>>>>>>> af772a31
"""
function gti_info(ev::EventList)
    if !has_gti(ev)
        @warn "No GTI information available"
        return
    end
    
    gti_matrix = ev.meta.gti
    @debug "GTI Information" source=ev.meta.gti_source intervals=size(gti_matrix, 1) exposure=gti_exposure(ev) time_range=(minimum(gti_matrix), maximum(gti_matrix))
end

# ============================================================================
# Filtering Functions (Composable and In-Place)
# ============================================================================

"""
$(TYPEDSIGNATURES)

Filter all columns of the EventList based on a predicate `f` applied to the times. 
Modifies the EventList in-place for efficiency.

Returns the modified EventList (for chaining operations).

# Filtering Operations
EventList supports composable filtering operations:
```julia
# Filter by time (in-place)
filter_time!(t -> t > 100.0, ev)

# Filter times greater than some minimum using function composition
min_time = 100.0
filter_time!(x -> x > min_time, ev)

# Chaining filters
filter_energy!(x -> x < 10.0, filter_time!(t -> t > 100.0, ev))

# Non-mutating version
ev_filtered = filter_time(t -> t > 100.0, ev)
```

See also [`filter_energy!`](@ref), [`filter_time`](@ref).
"""
filter_time!(f, ev::EventList) = filter_on!(f, ev.times, ev)

"""
$(TYPEDSIGNATURES)

Filter all columns of the EventList based on a predicate `f` applied to the energies. 
Modifies the EventList in-place for efficiency.

Returns the modified EventList (for chaining operations).

# Examples
# Filtering Operations  
EventList supports composable filtering operations:
```julia
# Filter energies less than 10 keV
filter_energy!(energy_val -> energy_val < 10.0, ev)

# With function composition
max_energy = 10.0
filter_energy!(x -> x < max_energy, ev)

# Chaining with time filter
filter_energy!(x -> x < 10.0, filter_time!(t -> t > 100.0, ev))

# Non-mutating version
ev_filtered = filter_energy(energy_val -> energy_val < 10.0, ev)
```

# Throws
- `AssertionError`: If the EventList has no energy data

See also [`filter_time!`](@ref), [`filter_energy`](@ref).
"""
function filter_energy!(f, ev::EventList)
    @assert has_energies(ev) "No energies present in the EventList."
    filter_on!(f, ev.energies, ev)
end

"""
    filter_on!(f, src_col::AbstractVector, ev::EventList)

Internal function to filter EventList based on predicate applied to source column.
Uses efficient in-place filtering adapted from Base.filter! implementation.

This function maintains consistency across all columns (times, energies, extra_columns)
by applying the same filtering mask derived from the source column.

# Arguments
- `f`: Predicate function applied to elements of `src_col`
- `src_col::AbstractVector`: Source column to generate filtering mask from
- `ev::EventList`: EventList to filter

# Implementation Notes
- Uses `eachindex` for portable iteration over array indices
- Modifies arrays in-place using a two-pointer technique
- Resizes all arrays to final filtered length
- Maintains type stability with `::Bool` annotation on predicate result
"""
function filter_on!(f, src_col::AbstractVector, ev::EventList)
    @assert size(src_col) == size(ev.times) "Source column size must match times size"

    # Modified from Base.filter! implementation for multiple arrays
    # Use two pointers: i for reading, j for writing
    j = firstindex(ev.times)

    for i in eachindex(ev.times)
        predicate = f(src_col[i])::Bool

        if predicate
            # Copy elements to new position
            ev.times[j] = ev.times[i]

            if !isnothing(ev.energies)
                ev.energies[j] = ev.energies[i]
            end

            # Handle extra columns
            for (_, col) in ev.meta.extra_columns
                col[j] = col[i]
            end

            j = nextind(ev.times, j)
        end
    end

    # Resize all arrays to new length
    if j <= lastindex(ev.times)
        new_length = j - 1
        resize!(ev.times, new_length)

        if !isnothing(ev.energies)
            resize!(ev.energies, new_length)
        end

        for (_, col) in ev.meta.extra_columns
            resize!(col, new_length)
        end
    end

    ev
end

# ============================================================================
# Non-mutating Filter Functions
# ============================================================================

"""
    filter_time(f, ev::EventList)

Return a new EventList with events filtered by predicate `f` applied to times.
This is the non-mutating version of [`filter_time!`](@ref).

# Arguments
- `f`: Predicate function that takes a time value and returns a Boolean
- `ev::EventList`: EventList to filter (not modified)

# Returns
New EventList with filtered events

# Examples
```julia
# Create filtered copy
ev_filtered = filter_time(t -> t > 100.0, ev)

# Original EventList is unchanged
println(length(ev))  # Original length
println(length(ev_filtered))  # Filtered length
```

See also [`filter_time!`](@ref), [`filter_energy`](@ref).
"""
function filter_time(f, ev::EventList)
    new_ev = deepcopy(ev)
    filter_time!(f, new_ev)
end

"""
    filter_energy(f, ev::EventList)

Return a new EventList with events filtered by predicate `f` applied to energies.
This is the non-mutating version of [`filter_energy!`](@ref).

# Arguments
- `f`: Predicate function that takes an energy value and returns a Boolean
- `ev::EventList`: EventList to filter (not modified)

# Returns
New EventList with filtered events

# Examples
```julia
# Create filtered copy
ev_filtered = filter_energy(energy_val -> energy_val < 10.0, ev)

# Original EventList is unchanged
println(length(ev))  # Original length
println(length(ev_filtered))  # Filtered length
```

# Throws
- `AssertionError`: If the EventList has no energy data

See also [`filter_energy!`](@ref), [`filter_time`](@ref).
"""
function filter_energy(f, ev::EventList)
    new_ev = deepcopy(ev)
    filter_energy!(f, new_ev)
end

# ============================================================================
# File Reading Functions
# ============================================================================

"""
    colnames(file::AbstractString; hdu = 2)

Return a vector of all column names of a FITS file, reading from the specified HDU.

# Arguments
- `file::AbstractString`: Path to FITS file
- `hdu::Int`: HDU index to read from (default: 2, typical for event data)

# Returns
Vector of column names as strings

# Examples
```julia
cols = colnames("events.fits")
println(cols)  # ["TIME", "PI", "RAWX", "RAWY", ...]

# Check if energy column exists
if "ENERGY" in colnames("events.fits")
    println("Energy data available")
end
```
"""
function colnames(file::AbstractString; hdu = 2)
    FITS(file) do f
        selected_hdu = f[hdu]
        FITSIO.colnames(selected_hdu)
    end
end

"""
    read_energy_column(hdu; energy_alternatives = ["ENERGY", "PI", "PHA"], T = Float64)

Attempt to read the energy column of an HDU from a list of alternative names.

This function provides a robust way to read energy data from FITS files, as different
missions and instruments use different column names for energy information.

# Arguments
- `hdu`: FITS HDU object to read from
- `energy_alternatives::Vector{String}`: List of column names to try (default: ["ENERGY", "PI", "PHA"])
- `T::Type`: Type to convert energy data to (default: Float64)

# Returns
`(column_name, data)` tuple where:
- `column_name::Union{Nothing,String}`: Name of the column that was successfully read, or `nothing`
- `data::Union{Nothing,Vector{T}}`: Energy data as Vector{T}, or `nothing` if no column found

# Examples
```julia
FITS("events.fits") do f
    hdu = f[2]
    col_name, energy_data = read_energy_column(hdu)
    if !isnothing(energy_data)
        println("Found energy data in column: \$col_name")
        println("Energy range: \$(extrema(energy_data))")
    end
end
```

# Implementation Notes
- Tries columns in order until one is successfully read
- Uses case-insensitive matching for column names
- Handles read errors gracefully by trying the next column
- Separated from main reading function for testability and clarity
- Type-stable with explicit return type annotation
- Added case_sensitive=false parameter: This tells FITSIO.jl to use the old behavior for backward compatibility
"""
function read_energy_column(
    hdu;
    energy_alternatives::Vector{String} = ["ENERGY", "PI", "PHA"],
    T::Type = Float64,
)::Tuple{Union{Nothing,String},Union{Nothing,Vector{T}}}

    # Get actual column names from the file
    all_cols = FITSIO.colnames(hdu)

    for col_name in energy_alternatives
        # Find matching column name (case-insensitive)
        actual_col = findfirst(col -> uppercase(col) == uppercase(col_name), all_cols)

        if !isnothing(actual_col)
            actual_col_name = all_cols[actual_col]
            try
                # Use the actual column name from the file
                data = read(hdu, actual_col_name, case_sensitive = false)
                return actual_col_name, convert(Vector{T}, data)
            catch
                # If this column exists but can't be read, try the next one
                continue
            end
        end
    end

    return nothing, nothing
end
"""
    read_gti_from_fits(fits_file; gti_hdu_candidates=["GTI", "STDGTI"], gti_hdu_indices=Int[])

Read Good Time Intervals (GTI) from a FITS file using multiple search strategies.

# Arguments
- `fits_file::String`: Path to the FITS file

# Keyword Arguments
- `gti_hdu_candidates::Vector{String} = ["GTI", "STDGTI"]`: HDU names to search for GTI data
- `gti_hdu_indices::Vector{Int} = []`: Specific HDU indices to check for GTI data

# Returns
`Tuple{Union{Nothing,Matrix{Float64}}, Union{Nothing,String}}`: 
- GTI matrix (2×N where N is number of intervals) with START and STOP times
- Source identifier indicating where GTI was found

# Search Strategy
1. Try HDU names in `gti_hdu_candidates`
2. Try HDU indices in `gti_hdu_indices`
3. Auto-detect by scanning all HDUs for START/STOP columns

# Examples
```julia
# Basic GTI reading
gti_data, source = read_gti_from_fits("events.fits")

# Custom HDU names
gti_data, source = read_gti_from_fits("events.fits", 
                                     gti_hdu_candidates=["MYGTI", "GOODTIME"])

# Specific HDU indices
gti_data, source = read_gti_from_fits("events.fits", 
                                     gti_hdu_indices=[3, 4, 5])

if !isnothing(gti_data)
    println("Found GTI from: \$source")
    println("Number of intervals: \$(size(gti_data, 1))")
    println("Total exposure: \$(sum(diff(gti_data; dims=2))) seconds")
end
```

# Notes
- Returns `(nothing, nothing)` if no GTI data is found
- Errors in individual HDUs are logged but don't stop the search
- Auto-detection looks for any HDU with "START" and "STOP" columns
"""
function read_gti_from_fits(fits_file::String; 
                           gti_hdu_candidates::Vector{String} = ["GTI", "STDGTI"],
                           gti_hdu_indices::Union{Vector{Int}, Nothing} = nothing,
                           combine_gtis::Bool = true)::Tuple{Union{Nothing,Matrix{Float64}}, Union{Nothing,String}}
    
    all_gtis = Matrix{Float64}[]
    gti_sources = String[]
    
    FITS(fits_file, "r") do f
        for gti_name in gti_hdu_candidates
            try
                if haskey(f, gti_name)
                    gti_data = get_gti_from_hdu(f[gti_name])
                    if !isnothing(gti_data) && size(gti_data, 1) > 0
                        push!(all_gtis, gti_data)
                        push!(gti_sources, gti_name)
                    end
                end
            catch e
                @debug "Failed to read GTI from HDU '$gti_name': $e"
            end
        end
        hdu_indices = if gti_hdu_indices === nothing
            3:length(f)
        else
            gti_hdu_indices
        end
        
        for gti_idx in hdu_indices
            try
                if length(f) >= gti_idx
                    gti_data = get_gti_from_hdu(f[gti_idx])
                    if !isnothing(gti_data) && size(gti_data, 1) > 0
                        push!(all_gtis, gti_data)
                        push!(gti_sources, "HDU_$gti_idx")
                    end
                end
            catch e
                @debug "Failed to read GTI from HDU index $gti_idx: $e"
            end
        end
    end
    
    if isempty(all_gtis)
        return nothing, nothing
    end
    
    if combine_gtis && length(all_gtis) > 1
        # Combine all GTIs into one matrix
        combined_gti = vcat(all_gtis...)
        # Sort by start time
        sort_indices = sortperm(combined_gti[:, 1])
        combined_gti = combined_gti[sort_indices, :]
        
        # Merge overlapping intervals
        merged_gti = merge_overlapping_gtis(combined_gti)
        
        return merged_gti, "combined_" * join(gti_sources, "_")
    else
        # Return the first GTI found
        return all_gtis[1], gti_sources[1]
    end
end
"""
    readevents(path; kwargs...)

Read an [`EventList`](@ref) from a FITS file with optional GTI support. Will attempt to read an energy
column if one exists.

This is the primary function for loading X-ray event data from FITS files.
It handles the complexities of different file formats and provides a consistent
interface for accessing event data, including Good Time Intervals (GTIs).

# Arguments
- `path::AbstractString`: Path to the FITS file

# Keyword Arguments
- `hdu::Int = 2`: HDU index to read from (typically 2 for event data)
- `T::Type = Float64`: Type to cast the time and energy columns to
- `sort::Bool = false`: Whether to sort by time if not already sorted
- `extra_columns::Vector{String} = []`: Extra columns to read from the same HDU
- `energy_alternatives::Vector{String} = ["ENERGY", "PI", "PHA"]`: Energy column alternatives to try
- `load_gti::Bool = true`: Whether to attempt loading GTI information
- `gti_hdu_candidates::Vector{String} = ["GTI", "STDGTI"]`: GTI HDU names to search for
- `gti_hdu_indices::Vector{Int} = []`: GTI HDU indices to try if name search fails
- `apply_gti_filter::Bool = false`: Whether to automatically filter events using GTI

# Returns
`EventList{Vector{T}, FITSMetadata{FITSIO.FITSHeader}}`: EventList containing the event data and GTI metadata

# Examples
```julia
# Basic usage with GTI loading
ev = readevents("events.fits")

# With GTI filtering applied automatically
ev = readevents("events.fits", apply_gti_filter=true)

# Custom GTI HDU specification
ev = readevents("events.fits", gti_hdu_candidates=["MYGTI"], gti_hdu_indices=[4])

# With custom options
ev = readevents("events.fits", hdu=3, sort=true, T=Float32, load_gti=false)

# Reading extra columns with GTI
ev = readevents("events.fits", extra_columns=["RAWX", "RAWY"], apply_gti_filter=true)

# Accessing the data and GTI
println("Number of events: \$(length(ev))")
println("Time range: \$(extrema(times(ev)))")
if has_gti(ev)
    println("GTI exposure: \$(gti_exposure(ev)) seconds")
    gti_info(ev)
end
```
# GTI Behavior
- GTI data is automatically searched for in common HDU names ("GTI", "STDGTI")
- If `apply_gti_filter=true`, events outside GTI intervals are automatically removed
- GTI information is stored in the metadata for later use
- Auto-detection searches for HDUs containing "START" and "STOP" columns

# Error Handling
- Throws `AssertionError` if time and energy vectors have different sizes
- Throws `AssertionError` if times are not sorted and `sort=false`
- GTI reading errors are logged as debug messages and don't fail the main read
- FITS reading errors are propagated from the FITSIO.jl library

# Implementation Notes
- Uses type-stable FITS reading with explicit type conversions
- Handles missing energy data gracefully
- Supports efficient multi-column sorting when `sort=true`
- Creates metadata with all relevant file information including GTI
- Validates data consistency before returning
- Uses case_sensitive=false parameter for backward compatibility
"""
function readevents(
    path::AbstractString;
    hdu::Int = 2,
    T::Type = Float64,
    sort::Bool = false,
    extra_columns::Vector{String} = String[],
    energy_alternatives::Vector{String} = ["ENERGY", "PI", "PHA"],
    load_gti::Bool = true,
    gti_hdu_candidates::Vector{String} = ["GTI", "STDGTI"],
    gti_hdu_indices::Union{Vector{Int}, Nothing} = nothing,
    combine_gtis::Bool = true,
    apply_gti_filter::Bool = false,
    kwargs...,
)::EventList{Vector{T},FITSMetadata{FITSIO.FITSHeader}}

    # Read GTI first if requested
    gti_data, gti_source = nothing, nothing
    if load_gti
        gti_data, gti_source = read_gti_from_fits(path; 
            gti_hdu_candidates, gti_hdu_indices, combine_gtis)
        
        if !isnothing(gti_data)
<<<<<<< HEAD
            @debug "Found GTI data" n_intervals=size(gti_data, 1) time_range=(minimum(gti_data), maximum(gti_data))
        else
            @debug "No GTI data found"
=======
            println("Found GTI data: $(size(gti_data, 1)) intervals")
            println("GTI time range: $(minimum(gti_data)) to $(maximum(gti_data))")
        else
            println("No GTI data found")
>>>>>>> af772a31
        end
    end

    # Read main event data
    time::Vector{T},
    energy::Union{Nothing,Vector{T}},
    energy_col::Union{Nothing,String},
    header::FITSIO.FITSHeader,
    extra_data::Dict{String,Vector} = FITS(path, "r") do f

        selected_hdu = f[hdu]
        header = read_header(selected_hdu)
        all_cols = FITSIO.colnames(selected_hdu)
        time = convert(Vector{T}, read(selected_hdu, "TIME", case_sensitive = false))

        # Read energy column
        energy_column, energy = read_energy_column(
            selected_hdu;
            T = T,
            energy_alternatives = energy_alternatives,
        )

        # Read extra columns
        extra_data = Dict{String,Vector}()
        for col_name in extra_columns
            actual_col_idx = findfirst(col -> uppercase(col) == uppercase(col_name), all_cols)
            if !isnothing(actual_col_idx)
                actual_col_name = all_cols[actual_col_idx]
                extra_data[col_name] = read(selected_hdu, actual_col_name, case_sensitive = false)
            else
                @warn "Column '$col_name' not found in FITS file"
            end
        end

        (time, energy, energy_column, header, extra_data)
    end

    # Validate data consistency
    if !isnothing(energy)
        @assert size(time) == size(energy) "Time and energy arrays have mismatched sizes: $(size(time)) != $(size(energy))"
    end

    # Apply GTI filtering if requested
    if apply_gti_filter && !isnothing(gti_data)
        gti_mask, _ = create_gti_mask(time, gti_data)
        
        time = time[gti_mask]
        if !isnothing(energy)
            energy = energy[gti_mask]
        end
        for (col_name, col_data) in extra_data
            extra_data[col_name] = col_data[gti_mask]
        end
    end

    # Handle sorting
    if !issorted(time)
        if sort
            sort_indices = sortperm(time)
            time = time[sort_indices]

            if !isnothing(energy)
                energy = energy[sort_indices]
            end

            for (col_name, col_data) in extra_data
                extra_data[col_name] = col_data[sort_indices]
            end
        else
            @assert false "Times are not sorted (pass `sort = true` to force sorting)"
        end
    end
    
    meta = FITSMetadata(path, hdu, energy_col, extra_data, header, gti_data, gti_source)
    return EventList(time, energy, meta)
end

# ============================================================================
# Utility Functions
# ============================================================================

"""
    summary(ev::EventList)

Provide a comprehensive summary of the EventList contents.

# Arguments
- `ev::EventList`: EventList to summarize

# Returns
String with summary information including:
- Number of events
- Time span
- Energy range (if available)
- Energy units (if available)
- Number of extra columns

# Examples
```julia
ev = readevents("events.fits")
println(summary(ev))
# Output: "EventList: 1000 events over 3600.0 time units, energies: 0.5 - 12.0 (PI), 2 extra columns"
```
"""
function Base.summary(ev::EventList)
    n_events = length(ev)
    time_span = isempty(ev.times) ? 0.0 : maximum(ev.times) - minimum(ev.times)
    
    summary_str = "EventList: $n_events events over $(time_span) time units"
    
    if has_energies(ev)
        energy_range = extrema(ev.energies)
        summary_str *= ", energies: $(energy_range[1]) - $(energy_range[2])"
        if !isnothing(ev.meta.energy_units)
            summary_str *= " ($(ev.meta.energy_units))"
        end
    end
    
    if has_gti(ev)
        n_gti = size(ev.meta.gti, 1)
        exposure = gti_exposure(ev)
        summary_str *= ", GTI: $n_gti intervals ($(exposure) s exposure)"
    end
    
    if !isempty(ev.meta.extra_columns)
        summary_str *= ", $(length(ev.meta.extra_columns)) extra columns"
    end
    
    return summary_str
end<|MERGE_RESOLUTION|>--- conflicted
+++ resolved
@@ -290,11 +290,7 @@
 
 # Notes
 - Issues a warning if no GTI information is available
-<<<<<<< HEAD
-- Information is logged using the `@debug` macro for structured output
-=======
 - Information is logged using the `@info` macro for structured output
->>>>>>> af772a31
 """
 function gti_info(ev::EventList)
     if !has_gti(ev)
@@ -810,16 +806,10 @@
             gti_hdu_candidates, gti_hdu_indices, combine_gtis)
         
         if !isnothing(gti_data)
-<<<<<<< HEAD
-            @debug "Found GTI data" n_intervals=size(gti_data, 1) time_range=(minimum(gti_data), maximum(gti_data))
-        else
-            @debug "No GTI data found"
-=======
             println("Found GTI data: $(size(gti_data, 1)) intervals")
             println("GTI time range: $(minimum(gti_data)) to $(maximum(gti_data))")
         else
             println("No GTI data found")
->>>>>>> af772a31
         end
     end
 
