--- conflicted
+++ resolved
@@ -1,19 +1,5 @@
 """
-<<<<<<< HEAD
-Abstract type representing a power spectrum, which characterizes the distribution 
-of power across different frequencies in a signal.
-
-Subtypes include:
-- PowerSpectrum{T}: Represents a power spectrum for a single signal segment
-- AveragedPowerspectrum{T}: Represents a power spectrum averaged over multiple segments
-"""
-abstract type AbstractEventList{T} end
-
-"""
-    DictMetadata
-=======
 $(TYPEDEF)
->>>>>>> 6cdd97ce
 
 Metadata associated with a FITS or events file.
 
@@ -132,11 +118,7 @@
 Base.length(ev::EventList) = length(ev.times)
 
 """
-<<<<<<< HEAD
-    EventList{T} <: AbstractEventList{T}
-=======
     size(ev::EventList)
->>>>>>> 6cdd97ce
 
 Return the size of the EventList as a tuple.
 """
@@ -153,13 +135,6 @@
 time_data = times(ev)  # Get times vector
 ```
 """
-<<<<<<< HEAD
-struct EventList{T} <: AbstractEventList{T}
-    filename::String
-    times::Vector{T}
-    energies::Vector{T}
-    metadata::DictMetadata
-=======
 times(ev::EventList) = ev.times
 
 """
@@ -173,28 +148,14 @@
 energy_data = energies(ev)  # May be nothing
 if !isnothing(energy_data)
     println("Energy range: \$(extrema(energy_data))")
->>>>>>> 6cdd97ce
 end
 ```
 """
 energies(ev::EventList) = ev.energies
 
-times(ev::EventList) = ev.times
-energies(ev::EventList) = ev.energies
-
 """
     has_energies(ev::EventList)
 
-<<<<<<< HEAD
-Read event data from a FITS file into an EventList structure.
-
-## Arguments
-- `path::String`: Path to the FITS file
-- `T::Type=Float64`: Numeric type for the data
-
-## Returns
-- [`EventList`](@ref) containing the extracted data
-=======
 Check whether the EventList contains energy information.
 
 # Examples
@@ -206,19 +167,11 @@
 ```
 """
 has_energies(ev::EventList) = !isnothing(ev.energies)
->>>>>>> 6cdd97ce
 
 # ============================================================================
 # Filtering Functions (Composable and In-Place)
 # ============================================================================
 
-<<<<<<< HEAD
-The function extracts `TIME` and `ENERGY` columns from any TableHDU in the FITS
-file. All headers from each HDU are collected into the metadata field. It will
-use the first occurrence of complete event data (both TIME and ENERGY columns)
-found in the file.
-=======
->>>>>>> 6cdd97ce
 """
 $(TYPEDSIGNATURES)
 
@@ -227,36 +180,6 @@
 
 Returns the modified EventList (for chaining operations).
 
-<<<<<<< HEAD
-    FITS(path, "r") do f
-        for i = 1:length(f)  # Iterate over HDUs
-            hdu = f[i]
-            # Always collect headers from all extensions
-            header_dict = Dict{String,Any}()
-            for key in keys(read_header(hdu))
-                header_dict[string(key)] = read_header(hdu)[key]
-            end
-            push!(headers, header_dict)
-
-            # Check if the HDU is a table
-            if isa(hdu, TableHDU)
-                colnames = FITSIO.colnames(hdu)
-
-                # Read TIME and ENERGY data if columns exist and vectors are empty
-                if isempty(times) && ("TIME" in colnames)
-                    times = convert(Vector{T}, read(hdu, "TIME"))
-                end
-                if isempty(energies) && ("ENERGY" in colnames)
-                    energies = convert(Vector{T}, read(hdu, "ENERGY"))
-                end
-
-                # If we found both time and energy data, we can return
-                if !isempty(times) && !isempty(energies)
-                    @info "Found complete event data in extension $(i) of $(path)"
-                    metadata = DictMetadata(headers)
-                    return EventList{T}(path, times, energies, metadata)
-                end
-=======
 # Filtering Operations
 EventList supports composable filtering operations:
 ```julia
@@ -355,51 +278,12 @@
             # Handle extra columns
             for (_, col) in ev.meta.extra_columns
                 col[j] = col[i]
->>>>>>> 6cdd97ce
             end
 
             j = nextind(ev.times, j)
         end
     end
 
-<<<<<<< HEAD
-    if isempty(times)
-        @warn "No TIME data found in FITS file $(path). Time series analysis will not be possible."
-    end
-    if isempty(energies)
-        @warn "No ENERGY data found in FITS file $(path). Energy spectrum analysis will not be possible."
-    end
-
-    metadata = DictMetadata(headers)
-    return EventList{T}(path, times, energies, metadata)
-end
-
-Base.length(ev::AbstractEventList) = length(times(ev))
-Base.size(ev::AbstractEventList) = (length(ev),)
-Base.getindex(ev::EventList, i) = (ev.times[i], ev.energies[i])
-
-function Base.show(io::IO, ev::EventList{T}) where T
-    print(io, "EventList{$T}(n=$(length(ev)), file=$(ev.filename))")
-end
-
-"""
-    validate(events::AbstractEventList)
-
-Validate the event list structure.
-
-## Returns
-- `true` if valid, throws ArgumentError otherwise
-"""
-function validate(events::AbstractEventList)
-    evt_times = times(events)
-    if !issorted(evt_times)
-        throw(ArgumentError("Event times must be sorted in ascending order"))
-    end
-    if length(evt_times) == 0
-        throw(ArgumentError("Event list is empty"))
-    end
-    return true
-=======
     # Resize all arrays to new length
     if j <= lastindex(ev.times)
         new_length = j - 1
@@ -771,5 +655,4 @@
     end
 
     return summary_str
->>>>>>> 6cdd97ce
 end